from __future__ import annotations

import collections
<<<<<<< HEAD
=======
import functools
import itertools
>>>>>>> 6afc3a1a

import numpy as np

from river import base


def make_counter(skip):
    return (i for i in itertools.count() if i not in skip)


class OrdinalEncoder(base.MiniBatchTransformer):
<<<<<<< HEAD
    # INFO: makes sense to add None initially? so it'll be easier to spot
    def __init__(
        self, handle_unknown="use_reserved_value", unknown_value=1, encoded_missing_value=0
    ):
        # self.categories = categories
        # self.dtype = dtype
        self.handle_unknown = handle_unknown
=======
    """Ordinal encoder.

    This transformer maps each feature to integers. It can useful when a feature has string values
    (i.e. categorical variables).

    Parameters
    ----------
    unknown_value
        The value to use for unknown categories seen during `transform_one`. Unknown categories
        will be mapped to an integer once they are seen during `learn_one`. This value can be set
        to `None` in order to categories to `None` if they've never been seen before.
    none_value
        The value to encode `None` with.

    Attributes
    ----------
    categories
        A dict of dicts. The outer dict maps each feature to its inner dict. The inner dict maps
        each category to its code.

    Examples
    --------

    >>> from river import preprocessing

    >>> X = [
    ...     {"country": "France", "place": "Taco Bell"},
    ...     {"country": None, "place": None},
    ...     {"country": "Sweden", "place": "Burger King"},
    ...     {"country": "France", "place": "Burger King"},
    ...     {"country": "Russia", "place": "Starbucks"},
    ...     {"country": "Russia", "place": "Starbucks"},
    ...     {"country": "Sweden", "place": "Taco Bell"},
    ...     {"country": None, "place": None},
    ... ]

    >>> encoder = preprocessing.OrdinalEncoder()
    >>> for x in X:
    ...     print(encoder.transform_one(x))
    ...     encoder = encoder.learn_one(x)
    {'country': 0, 'place': 0}
    {'country': -1, 'place': -1}
    {'country': 0, 'place': 0}
    {'country': 1, 'place': 2}
    {'country': 0, 'place': 0}
    {'country': 3, 'place': 3}
    {'country': 2, 'place': 1}
    {'country': -1, 'place': -1}

    >>> xb1 = pd.DataFrame(X[0:4], index=[0, 1, 2, 3])
    >>> xb2 = pd.DataFrame(X[4:8], index=[4, 5, 6, 7])

    >>> encoder = preprocessing.OrdinalEncoder()
    >>> encoder.transform_many(xb1)
       country  place
    0        0      0
    1       -1     -1
    2        0      0
    3        0      0

    >>> encoder = encoder.learn_many(xb1)
    >>> encoder.transform_many(xb2)
       country  place
    4        0      0
    5        0      0
    6        2      1
    7       -1     -1

    """

    def __init__(
        self,
        unknown_value: int | None = 0,
        none_value: int = -1,
    ):
>>>>>>> 6afc3a1a
        self.unknown_value = unknown_value
        self.none_value = none_value

        # We're going to have one auto-incrementing counter per feature. This counter will generate
        # the category codes for each feature.
        self._counters: collections.defaultdict = collections.defaultdict(
            functools.partial(make_counter, {unknown_value, none_value})
        )

        # We're going to store the categories in a dict of dicts. The outer dict will map each
        # feature to its inner dict. The inner dict will map each category to its code.
        self.categories: collections.defaultdict = collections.defaultdict(dict)

    def transform_one(self, x):
        return {
            i: self.none_value if xi is None else self.categories[i].get(xi, self.unknown_value)
            for i, xi in x.items()
        }

    def learn_one(self, x):
        for i, xi in x.items():
            if xi is not None and xi not in self.categories[i]:
                self.categories[i][xi] = next(self._counters[i])
        return self

    def transform_many(self, X):
<<<<<<< HEAD
        X_encoded = X.copy()
        for col in X_encoded.columns:
            X_encoded[col] = X_encoded[col].transform(
                lambda x: self.categories_[col].get(x, self.unknown_value)
            )

        return X_encoded
=======
        return pd.DataFrame(
            {
                i: pd.Series(
                    X[i]
                    .map({**self.categories[i], None: self.none_value})
                    .fillna(self.unknown_value),
                    dtype=np.int64,
                )
                for i in X.columns
            }
        )

    def learn_many(self, X, y=None):
        for i in X.columns:
            for xi in X[i].dropna().unique():
                if xi not in self.categories[i]:
                    self.categories[i][xi] = next(self._counters[i])
        return self
>>>>>>> 6afc3a1a
<|MERGE_RESOLUTION|>--- conflicted
+++ resolved
@@ -1,11 +1,8 @@
 from __future__ import annotations
 
 import collections
-<<<<<<< HEAD
-=======
 import functools
 import itertools
->>>>>>> 6afc3a1a
 
 import numpy as np
 
@@ -17,15 +14,6 @@
 
 
 class OrdinalEncoder(base.MiniBatchTransformer):
-<<<<<<< HEAD
-    # INFO: makes sense to add None initially? so it'll be easier to spot
-    def __init__(
-        self, handle_unknown="use_reserved_value", unknown_value=1, encoded_missing_value=0
-    ):
-        # self.categories = categories
-        # self.dtype = dtype
-        self.handle_unknown = handle_unknown
-=======
     """Ordinal encoder.
 
     This transformer maps each feature to integers. It can useful when a feature has string values
@@ -101,7 +89,6 @@
         unknown_value: int | None = 0,
         none_value: int = -1,
     ):
->>>>>>> 6afc3a1a
         self.unknown_value = unknown_value
         self.none_value = none_value
 
@@ -128,15 +115,6 @@
         return self
 
     def transform_many(self, X):
-<<<<<<< HEAD
-        X_encoded = X.copy()
-        for col in X_encoded.columns:
-            X_encoded[col] = X_encoded[col].transform(
-                lambda x: self.categories_[col].get(x, self.unknown_value)
-            )
-
-        return X_encoded
-=======
         return pd.DataFrame(
             {
                 i: pd.Series(
@@ -154,5 +132,4 @@
             for xi in X[i].dropna().unique():
                 if xi not in self.categories[i]:
                     self.categories[i][xi] = next(self._counters[i])
-        return self
->>>>>>> 6afc3a1a
+        return self