from __future__ import annotations

import abc
import itertools
from typing import Union

import numpy as np
import pandas as pd

from river import stats, utils


class SymmetricMatrix(abc.ABC):
    _fmt = ",.3f"

    @property
    @abc.abstractmethod
    def matrix(self):
        ...

    def __getitem__(self, key):
        """

        A covariance matrix is symmetric. For ease of use we make the __getitem__ method symmetric.

        """
        i, j = key
        try:
            return self.matrix[i, j]
        except KeyError:
            return self.matrix[j, i]

    def __repr__(self):
        names = sorted({i for i, _ in self.matrix})

        headers = [""] + list(map(str, names))
        columns = [headers[1:]]
        for col in names:
            column = []
            for row in names:
                try:
                    val = (
                        self[row, col].get()
                        if isinstance(self[row, col], stats.base.Statistic)
                        else self[row, col]
                    )
                    column.append(f"{val:{self._fmt}}")
                except KeyError:
                    column.append("")
            columns.append(column)

        return utils.pretty.print_table(headers, columns)


class EmpiricalCovariance(SymmetricMatrix):
    """Empirical covariance matrix.

    Parameters
    ----------
    ddof
        Delta Degrees of Freedom.

    Examples
    --------

    >>> import numpy as np
    >>> import pandas as pd
    >>> from river import covariance

    >>> np.random.seed(42)
    >>> X = pd.DataFrame(np.random.random((8, 3)), columns=["red", "green", "blue"])
    >>> X
            red     green      blue
    0  0.374540  0.950714  0.731994
    1  0.598658  0.156019  0.155995
    2  0.058084  0.866176  0.601115
    3  0.708073  0.020584  0.969910
    4  0.832443  0.212339  0.181825
    5  0.183405  0.304242  0.524756
    6  0.431945  0.291229  0.611853
    7  0.139494  0.292145  0.366362

    >>> cov = covariance.EmpiricalCovariance()
    >>> for x in X.to_dict(orient="records"):
    ...     cov.update(x)
    >>> cov
            blue     green    red
     blue    0.076    0.020   -0.010
    green    0.020    0.113   -0.053
      red   -0.010   -0.053    0.079

    There is also an `update_many` method to process mini-batches. The results are identical.

    >>> cov = covariance.EmpiricalCovariance()
    >>> cov.update_many(X)
    >>> cov
            blue     green    red
     blue    0.076    0.020   -0.010
    green    0.020    0.113   -0.053
      red   -0.010   -0.053    0.079

    The covariances are stored in a dictionary, meaning any one of them can be accessed as such:

    >>> cov["blue", "green"]
    Cov: 0.020292

    Diagonal entries are variances:

    >>> cov["blue", "blue"]
    Var: 0.076119

    """

    def __init__(self, ddof=1):
        self.ddof = ddof
        self._cov = {}

    @property
    def matrix(self):
        return self._cov

    def update(self, x: dict):
        """Update with a single sample.

        Parameters
        ----------
        x
            A sample.

        """

        for i, j in itertools.combinations(sorted(x), r=2):
            try:
                cov = self[i, j]
            except KeyError:
                self._cov[i, j] = stats.Cov(self.ddof)
                cov = self._cov[i, j]
            cov.update(x[i], x[j])

        for i, xi in x.items():
            try:
                var = self[i, i]
            except KeyError:
                self._cov[i, i] = stats.Var(self.ddof)
                var = self._cov[i, i]
            var.update(xi)

    def revert(self, x: dict):
        """Downdate with a single sample.

        Parameters
        ----------
        x
            A sample.

        """

        for i, j in itertools.combinations(sorted(x), r=2):
            self[i, j].revert(x[i], x[j])

        for i, xi in x.items():
            self[i, i].revert(x[i])

    def update_many(self, X: pd.DataFrame):
        """Update with a dataframe of samples.

        Parameters
        ----------
        X
            A dataframe of samples.

        """

        X_arr = X.values
        mean_arr = X_arr.mean(axis=0)
        cov_arr = np.cov(X_arr.T, ddof=self.ddof)

        n = len(X)
        mean = dict(zip(X.columns, mean_arr))
        cov = {
            (i, j): cov_arr[r, c]
            for (r, i), (c, j) in itertools.combinations_with_replacement(
                enumerate(X.columns), r=2
            )
        }

<<<<<<< HEAD
        self = self._from_state(n=n, mean=mean, cov=cov, ddof=self.ddof)

        return self

    @classmethod
    def _from_state(cls, n: int, mean: dict, cov: Union[int, dict], *, ddof=1):
        """Create a new instance from state information.

        Parameters
        ----------
        cls
            The class type.
        n
            The number of data points.
        mean
            A dictionary of variable means.
        cov
            A dictionary of covariance or variance values.
        ddof
            Degrees of freedom for covariance calculation. Defaults to 1.

        Returns
        ----------
            cls: A new instance of the class with updated covariance matrix.

        Raises
        ----------
            KeyError: If an element in `mean` or `cov` is missing.
        """
        new = cls(ddof=ddof)
        for i, j in itertools.combinations(mean.keys(), r=2):
=======
        for i, j in itertools.combinations(sorted(mean.keys()), r=2):
>>>>>>> 930fe021
            try:
                self[i, j]
            except KeyError:
<<<<<<< HEAD
                new._cov[i, j] = stats.Cov(new.ddof)
                if isinstance(cov, dict):
                    cov_ = cov.get((i, j), cov.get((j, i)))
                else:
                    cov_ = cov
            new._cov[i, j] += stats.Cov._from_state(
                n=n,
                mean_x=mean[i],
                mean_y=mean[j],
                cov=cov_,
                ddof=new.ddof,
=======
                self._cov[i, j] = stats.Cov(self.ddof)
            self._cov[i, j] += stats.Cov._from_state(
                n=n,
                mean_x=mean[i],
                mean_y=mean[j],
                cov=cov.get((i, j), cov.get((j, i))),
                ddof=self.ddof,
>>>>>>> 930fe021
            )

        for i in mean.keys():
            try:
                self[i, i]
            except KeyError:
<<<<<<< HEAD
                new._cov[i, i] = stats.Var(new.ddof)
            if isinstance(cov, dict):
                if isinstance(cov, dict):
                    cov_ = cov[i, i]
                else:
                    cov_ = cov
            new._cov[i, i] += stats.Var._from_state(n=n, m=mean[i], sig=cov_, ddof=new.ddof)
        return new
=======
                self._cov[i, i] = stats.Var(self.ddof)
            self._cov[i, i] += stats.Var._from_state(
                n=n, m=mean[i], sig=cov[i, i], ddof=self.ddof
            )
>>>>>>> 930fe021


class EmpiricalPrecision(SymmetricMatrix):
    """Empirical precision matrix.

    The precision matrix is the inverse of the covariance matrix.

    This implementation leverages the Sherman-Morrison formula. The resulting inverse covariance
    matrix is not guaranteed to be identical to a batch computation. However, the difference
    shrinks with the number of observations.

    Examples
    --------

    >>> import numpy as np
    >>> import pandas as pd
    >>> from river import covariance

    >>> np.random.seed(42)
    >>> X = pd.DataFrame(np.random.random((1000, 3)))
    >>> X.head()
              0         1         2
    0  0.374540  0.950714  0.731994
    1  0.598658  0.156019  0.155995
    2  0.058084  0.866176  0.601115
    3  0.708073  0.020584  0.969910
    4  0.832443  0.212339  0.181825

    >>> prec = covariance.EmpiricalPrecision()
    >>> for x in X.to_dict(orient="records"):
    ...     prec.update(x)

    >>> prec
        0        1        2
    0   12.026   -0.122   -0.214
    1   -0.122   11.276   -0.026
    2   -0.214   -0.026   11.632

    >>> pd.DataFrame(np.linalg.inv(np.cov(X.T, ddof=1)))
               0          1          2
    0  12.159791  -0.124966  -0.218671
    1  -0.124966  11.393394  -0.026662
    2  -0.218671  -0.026662  11.756907

    References
    ----------
    [^1]: [Online Estimation of the Inverse Covariance Matrix - Markus Thill](https://markusthill.github.io/math/stats/ml/online-estimation-of-the-inverse-covariance-matrix/)
    [^2]: [Fast rank-one updates to matrix inverse? - Tim Vieira](https://timvieira.github.io/blog/post/2021/03/25/fast-rank-one-updates-to-matrix-inverse/)
    [^3]: [Woodbury matrix identity](https://www.wikiwand.com/en/Woodbury_matrix_identity)

    """

    def __init__(self):
        self._w = {}
        self._loc = {}
        self._inv_cov = {}

    @property
    def matrix(self):
        return self._inv_cov

    def update(self, x):
        """Update with a single sample.

        Parameters
        ----------
        x
            A sample.

        """

        # dict -> numpy
        x_vec = np.array(list(x.values()))
        loc = np.array([self._loc.get(feature, 0.0) for feature in x])
        w = np.array([self._w.get(feature, 0.0) for feature in x])
        # Fortran order is necessary for scipy's linalg.blas.dger
        inv_cov = np.array(
            [
                [
                    self._inv_cov.get(min((i, j), (j, i)), 1.0 if i == j else 0.0)
                    for j in x
                ]
                for i in x
            ],
            order="F",
        ) / np.maximum(w, 1)

        # update formulas
        w += 1
        diff = x_vec - loc
        loc += diff / w
        utils.math.sherman_morrison(A=inv_cov, u=diff, v=x_vec - loc)

        # numpy -> dict
        for i, fi in enumerate(x):
            self._loc[fi] = loc[i]
            self._w[fi] = w[i]
            row = self._w[fi] * inv_cov[i]
            for j, fj in enumerate(x):
                self._inv_cov[min((fi, fj), (fj, fi))] = row[j]

    def update_many(self, X: pd.DataFrame):
        """Update with a dataframe of samples.

        Parameters
        ----------
        X
            A dataframe of samples.

        """

        # numpy -> dict
        X_arr = X.values
        loc = np.array([self._loc.get(feature, 0.0) for feature in X])
        w = np.array([self._w.get(feature, 0.0) for feature in X])
        inv_cov = np.array(
            [
                [
                    self._inv_cov.get(min((i, j), (j, i)), 1.0 if i == j else 0.0)
                    for j in X
                ]
                for i in X
            ]
        ) / np.maximum(w, 1)

        # update formulas
        diff = X_arr - loc
        loc = (w * loc + len(X) * X_arr.mean(axis=0)) / (w + len(X))
        w += len(X)
        utils.math.woodbury_matrix(A=inv_cov, U=diff.T, V=X_arr - loc)

        # numpy -> dict
        for i, fi in enumerate(X):
            self._loc[fi] = loc[i]
            self._w[fi] = w[i]
            row = self._w[fi] * inv_cov[i]
            for j, fj in enumerate(X):
                self._inv_cov[min((fi, fj), (fj, fi))] = row[j]

        return self<|MERGE_RESOLUTION|>--- conflicted
+++ resolved
@@ -184,7 +184,6 @@
             )
         }
 
-<<<<<<< HEAD
         self = self._from_state(n=n, mean=mean, cov=cov, ddof=self.ddof)
 
         return self
@@ -216,13 +215,9 @@
         """
         new = cls(ddof=ddof)
         for i, j in itertools.combinations(mean.keys(), r=2):
-=======
-        for i, j in itertools.combinations(sorted(mean.keys()), r=2):
->>>>>>> 930fe021
             try:
                 self[i, j]
             except KeyError:
-<<<<<<< HEAD
                 new._cov[i, j] = stats.Cov(new.ddof)
                 if isinstance(cov, dict):
                     cov_ = cov.get((i, j), cov.get((j, i)))
@@ -234,22 +229,12 @@
                 mean_y=mean[j],
                 cov=cov_,
                 ddof=new.ddof,
-=======
-                self._cov[i, j] = stats.Cov(self.ddof)
-            self._cov[i, j] += stats.Cov._from_state(
-                n=n,
-                mean_x=mean[i],
-                mean_y=mean[j],
-                cov=cov.get((i, j), cov.get((j, i))),
-                ddof=self.ddof,
->>>>>>> 930fe021
             )
 
         for i in mean.keys():
             try:
                 self[i, i]
             except KeyError:
-<<<<<<< HEAD
                 new._cov[i, i] = stats.Var(new.ddof)
             if isinstance(cov, dict):
                 if isinstance(cov, dict):
@@ -258,12 +243,6 @@
                     cov_ = cov
             new._cov[i, i] += stats.Var._from_state(n=n, m=mean[i], sig=cov_, ddof=new.ddof)
         return new
-=======
-                self._cov[i, i] = stats.Var(self.ddof)
-            self._cov[i, i] += stats.Var._from_state(
-                n=n, m=mean[i], sig=cov[i, i], ddof=self.ddof
-            )
->>>>>>> 930fe021
 
 
 class EmpiricalPrecision(SymmetricMatrix):
