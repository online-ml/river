import collections
import inspect
import typing

<<<<<<< HEAD
=======
import pandas as pd
>>>>>>> 2c807932
import torch

from .. import base

__all__ = ["PyTorch2RiverBase", "PyTorch2RiverRegressor", "PyTorch2RiverClassifier"]


class PyTorch2RiverBase(base.Estimator):
    """An estimator that integrates neural Networks from PyTorch."""

    def __init__(
        self,
        build_fn,
        loss_fn: typing.Type[torch.nn.modules.loss._Loss],
        optimizer_fn: typing.Type[torch.optim.Optimizer] = torch.optim.Adam,
        learning_rate=1e-3,
        seed=42,
        **net_params,
    ):
        self.build_fn = build_fn
        self.loss_fn = loss_fn
        self.loss = loss_fn()
        self.optimizer_fn = optimizer_fn
        self.learning_rate = learning_rate
        self.net_params = net_params
        self.seed = seed
        torch.manual_seed(seed)
        self.net = None

    def _unit_test_params(self):
        def build_torch_linear_regressor(n_features):
            net = torch.nn.Sequential(torch.nn.Linear(n_features, 1))
            return net
<<<<<<< HEAD

        return {
            "build_fn": build_torch_linear_regressor,
            "loss_fn": torch.nn.MSELoss,
            "optimizer_fn": torch.optim.SGD,
        }

    def _learn_one(self, x: torch.Tensor, y: torch.Tensor):
        self.net.zero_grad()
        y_pred = self.net(x)
        loss = self.loss(y_pred, y)
        loss.backward()
        self.optimizer.step()

    def learn_one(self, x, y):
        if self.net is None:
            self._init_net(n_features=len(list(x.values())))

        x = torch.Tensor([list(x.values())])
        y = torch.Tensor([[y]])
        self._learn_one(x=x, y=y)
        return self

    def _filter_torch_params(self, fn, override=None):
        """Filters `sk_params` and returns those in `fn`'s arguments.

        # Arguments
            fn : arbitrary function
            override: dictionary, values to override `torch_params`

        # Returns
            res : dictionary containing variables
                in both `sk_params` and `fn`'s arguments.
        """
        override = override or {}
        res = {}
        for name, value in self.net_params.items():
            args = list(inspect.signature(fn).parameters)
            if name in args:
                res.update({name: value})
        res.update(override)
        return res

    def _init_net(self, n_features):
        self.net = self.build_fn(
            n_features=n_features, **self._filter_torch_params(self.build_fn)
        )
        # Only optimizers with learning rate as parameter are supported, needs to be fixed
        self.optimizer = self.optimizer_fn(self.net.parameters(), self.learning_rate)


class PyTorch2RiverClassifier(PyTorch2RiverBase, base.Classifier):
    """A river classifier that integrates neural Networks from PyTorch.

    Parameters
    ----------
    build_fn
    loss_fn
    optimizer_fn
    learning_rate
    net_params

    Examples
    --------

    >>> from river import compat
    >>> from river import datasets
    >>> from river import evaluate
    >>> from river import metrics
    >>> from river import preprocessing
    >>> from torch import nn
    >>> from torch import optim

    >>> _ = torch.manual_seed(0)

    >>> dataset = datasets.TrumpApproval()

    >>> def build_torch_mlp_classifier(n_features):
    ...     net = nn.Sequential(
    ...         nn.Linear(n_features, 5),
    ...         nn.Linear(5, 5),
    ...         nn.Linear(5, 5),
    ...         nn.Linear(5, 5),
    ...         nn.Linear(5, 1),
    ...         nn.Sigmoid()
    ...     )
    ...     return net
    ...


    >>> model = compat.PyTorch2RiverClassifier(
    ...     build_fn= build_torch_mlp_classifier,
    ...     loss_fn=nn.BCELoss,
    ...     optimizer_fn=optim.Adam,
    ...     learning_rate=1e-3
    ...     )

    >>> dataset = datasets.Elec2()

    >>> metric = metrics.Accuracy()

    >>> evaluate.progressive_val_score(dataset=dataset, model=model, metric=metric).get()
    0.6974244664650968

    """

    def __init__(
        self,
        build_fn,
        loss_fn: typing.Type[torch.nn.modules.loss._Loss],
        optimizer_fn: typing.Type[torch.optim.Optimizer] = torch.optim.Adam,
        learning_rate=1e-3,
        **net_params,
    ):
        self.classes = collections.Counter()
        self.n_classes = 1
        super().__init__(
            build_fn=build_fn,
            loss_fn=loss_fn,
            optimizer_fn=optimizer_fn,
            learning_rate=learning_rate,
            **net_params,
        )

    def learn_one(self, x: dict, y: base.typing.ClfTarget, **kwargs) -> base.Classifier:
        self.classes.update([y])

        # check if model is initialized
        if self.net is None:
            self._init_net(len(list(x.values())))

        # check last layer and update if needed
        if len(self.classes) != self.n_classes:
            self.n_classes = len(self.classes)
            layers = list(self.net.children())
            i = -1
            layer_to_convert = layers[i]
            while not hasattr(layer_to_convert, "weight"):
                layer_to_convert = layers[i]
                i -= 1

            removed = list(self.net.children())[: i + 1]
            new_net = removed
            new_layer = torch.nn.Linear(
                in_features=layer_to_convert.in_features, out_features=self.n_classes
            )
            # copy the original weights back
            with torch.no_grad():
                new_layer.weight[:-1, :] = layer_to_convert.weight
                new_layer.weight[-1:, :] = torch.mean(layer_to_convert.weight, 0)
            new_net.append(new_layer)
            if i + 1 < -1:
                for layer in layers[i + 2 :]:
                    new_net.append(layer)
            self.net = torch.nn.Sequential(*new_net)
            self.optimizer = self.optimizer_fn(
                self.net.parameters(), self.learning_rate
            )

        # training process
        proba = {c: 0.0 for c in self.classes}
        proba[y] = 1.0
        x = list(x.values())
        y = list(proba.values())

        x = torch.Tensor([x])
        y = torch.Tensor([y])
        self._learn_one(x=x, y=y)
        return self

    def predict_proba_one(self, x: dict) -> typing.Dict[base.typing.ClfTarget, float]:
        if self.net is None:
            self._init_net(len(list(x.values())))
        x = torch.Tensor(list(x.values()))
        yp = self.net(x).detach().numpy()
        proba = {c: 0.0 for c in self.classes}
        for idx, val in enumerate(self.classes):
            proba[val] = yp[idx]
        return proba

=======

        return {
            "build_fn": build_torch_linear_regressor,
            "loss_fn": torch.nn.MSELoss,
            "optimizer_fn": torch.optim.SGD,
        }

    def _learn_one(self, x: torch.Tensor, y: torch.Tensor):
        self.net.zero_grad()
        y_pred = self.net(x)
        loss = self.loss(y_pred, y)
        loss.backward()
        self.optimizer.step()

    def learn_one(self, x: dict, y: base.typing.ClfTarget):
        """Update the model with a set of features `x` and a label `y`.

        Parameters
        ----------
        x
            A dictionary of features.
        y
            A label.

        Returns
        -------
        self

        """
        if self.net is None:
            self._init_net(n_features=len(list(x.values())))

        x = torch.Tensor([list(x.values())])
        y = torch.Tensor([[y]])
        self._learn_one(x=x, y=y)
        return self

    def _filter_torch_params(self, fn, override=None):
        """Filters `torch_params` and returns those in `fn`'s arguments.
>>>>>>> 2c807932

        Parameters
        ----------
        fn
            arbitrary function
        override
            dictionary, values to override `torch_params`

        Returns
        -------
        res
            dictionary containing variables in both and fn's arguments

        """
        override = override or {}
        res = {}
        for name, value in self.net_params.items():
            args = list(inspect.signature(fn).parameters)
            if name in args:
                res.update({name: value})
        res.update(override)
        return res

    def _init_net(self, n_features):
        self.net = self.build_fn(
            n_features=n_features, **self._filter_torch_params(self.build_fn)
        )
        # Only optimizers with learning rate as parameter are supported, needs to be fixed
        self.optimizer = self.optimizer_fn(self.net.parameters(), self.learning_rate)


class PyTorch2RiverClassifier(PyTorch2RiverBase, base.Classifier):
    """A river classifier that integrates neural Networks from PyTorch.

    Parameters
    ----------
    build_fn
    loss_fn
    optimizer_fn
    learning_rate
    net_params

    Examples
    --------
    >>> from river import compat
    >>> from river import datasets
    >>> from river import evaluate
    >>> from river import metrics
    >>> from river import preprocessing
    >>> from torch import nn
    >>> from torch import optim
    >>> _ = torch.manual_seed(0)
    >>> dataset = datasets.TrumpApproval()
<<<<<<< HEAD

    >>> def build_torch_mlp_regressor(n_features):
=======
    >>> def build_torch_mlp_classifier(n_features):
>>>>>>> 2c807932
    ...     net = nn.Sequential(
    ...         nn.Linear(n_features, 5),
    ...         nn.Linear(5, 5),
    ...         nn.Linear(5, 5),
    ...         nn.Linear(5, 5),
<<<<<<< HEAD
    ...         nn.Linear(5, 1)
    ...     )
    ...     return net
    ...


    >>> model = compat.PyTorch2RiverRegressor(
    ...     build_fn= build_torch_mlp_regressor,
    ...     loss_fn=nn.MSELoss,
    ...     optimizer_fn=optim.Adam,
    ...     )

    >>> metric = metrics.MAE()

    >>> evaluate.progressive_val_score(dataset=dataset, model=model, metric=metric).get()
    78.98022362619766
=======
    ...         nn.Linear(5, 1),
    ...         nn.Sigmoid()
    ...     )
    ...     return net
    ...
    >>> model = compat.PyTorch2RiverClassifier(
    ...     build_fn= build_torch_mlp_classifier,
    ...     loss_fn=nn.BCELoss,
    ...     optimizer_fn=optim.Adam,
    ...     learning_rate=1e-3
    ...     )
    >>> dataset = datasets.Elec2()
    >>> metric = metrics.Accuracy()
    >>> evaluate.progressive_val_score(dataset=dataset, model=model, metric=metric).get()
    0.6974244664650968
    """

    def __init__(
        self,
        build_fn,
        loss_fn: typing.Type[torch.nn.modules.loss._Loss],
        optimizer_fn: typing.Type[torch.optim.Optimizer] = torch.optim.Adam,
        learning_rate=1e-3,
        **net_params,
    ):
        self.classes = collections.Counter()
        self.n_classes = 1
        super().__init__(
            build_fn=build_fn,
            loss_fn=loss_fn,
            optimizer_fn=optimizer_fn,
            learning_rate=learning_rate,
            **net_params,
        )

    def _update_classes(self):
        self.n_classes = len(self.classes)
        layers = list(self.net.children())
        i = -1
        layer_to_convert = layers[i]
        while not hasattr(layer_to_convert, "weight"):
            layer_to_convert = layers[i]
            i -= 1

        removed = list(self.net.children())[: i + 1]
        new_net = removed
        new_layer = torch.nn.Linear(
            in_features=layer_to_convert.in_features, out_features=self.n_classes
        )
        # copy the original weights back
        with torch.no_grad():
            new_layer.weight[:-1, :] = layer_to_convert.weight
            new_layer.weight[-1:, :] = torch.mean(layer_to_convert.weight, 0)
        new_net.append(new_layer)
        if i + 1 < -1:
            for layer in layers[i + 2 :]:
                new_net.append(layer)
        self.net = torch.nn.Sequential(*new_net)
        self.optimizer = self.optimizer_fn(self.net.parameters(), self.learning_rate)

    def learn_one(self, x: dict, y: base.typing.ClfTarget, **kwargs) -> base.Classifier:
        self.classes.update([y])

        # check if model is initialized
        if self.net is None:
            self._init_net(len(list(x.values())))
>>>>>>> 2c807932

        # check last layer and update if needed
        if len(self.classes) != self.n_classes:
            self._update_classes()

        # training process
        proba = {c: 0.0 for c in self.classes}
        proba[y] = 1.0
        x = list(x.values())
        y = list(proba.values())

        x = torch.Tensor([x])
        y = torch.Tensor([y])
        self._learn_one(x=x, y=y)
        return self

    def predict_proba_one(self, x: dict) -> typing.Dict[base.typing.ClfTarget, float]:
        if self.net is None:
            self._init_net(len(list(x.values())))
        x = torch.Tensor(list(x.values()))
        yp = self.net(x).detach().numpy()
        proba = {c: 0.0 for c in self.classes}
        for idx, val in enumerate(self.classes):
            proba[val] = yp[idx]
        return proba

    def predict_proba_many(self, X: pd.DataFrame) -> pd.DataFrame:
        if self.net is None:
            self._init_net(len(X.columns))
        x = torch.Tensor(list(X.to_numpy()))
        yp = self.net(x).detach().numpy()
        proba = {c: [0.0] * len(X) for c in self.classes}
        for idx, val in enumerate(self.classes):
            proba[val] = yp[idx]
        return pd.DataFrame(proba)


class PyTorch2RiverRegressor(PyTorch2RiverBase, base.MiniBatchRegressor):
    """Compatibility layer from PyTorch to River for regression.

    Parameters
    ----------
    build_fn
    loss_fn
    optimizer_fn
    learning_rate
    net_params

    Examples
    --------
    >>> from river import compat
    >>> from river import datasets
    >>> from river import evaluate
    >>> from river import metrics
    >>> from river import preprocessing
    >>> from torch import nn
    >>> from torch import optim
    >>> _ = torch.manual_seed(0)
    >>> dataset = datasets.TrumpApproval()
    >>> def build_torch_mlp_regressor(n_features):
    ...     net = nn.Sequential(
    ...         nn.Linear(n_features, 5),
    ...         nn.Linear(5, 5),
    ...         nn.Linear(5, 5),
    ...         nn.Linear(5, 5),
    ...         nn.Linear(5, 1)
    ...     )
    ...     return net
    ...
    >>> model = compat.PyTorch2RiverRegressor(
    ...     build_fn= build_torch_mlp_regressor,
    ...     loss_fn=nn.MSELoss,
    ...     optimizer_fn=optim.Adam,
    ...     )
    >>> metric = metrics.MAE()
    >>> evaluate.progressive_val_score(dataset=dataset, model=model, metric=metric).get()
    78.98022362619766
    """

    def __init__(
        self,
        build_fn,
        loss_fn: typing.Type[torch.nn.modules.loss._Loss],
        optimizer_fn: typing.Type[torch.optim.Optimizer],
        learning_rate=1e-3,
        **net_params,
    ):
        super().__init__(
            build_fn=build_fn,
            loss_fn=loss_fn,
            optimizer_fn=optimizer_fn,
            learning_rate=learning_rate,
            **net_params,
        )

    def learn_many(self, X: pd.DataFrame, y: pd.Series, **kwargs):
        if self.net is None:
            self._init_net(n_features=len(X.columns))

        x = torch.Tensor(X.to_numpy())
        y = torch.Tensor([y])
        self._learn_one(x=x, y=y)
        return self

    def predict_one(self, x):
        if self.net is None:
            self._init_net(len(x))
        x = torch.Tensor(list(x.values()))
<<<<<<< HEAD
        return self.net(x).item()
=======
        return self.net(x).item()

    def predict_many(self, X: pd.DataFrame) -> pd.Series:
        if self.net is None:
            self._init_net(len(X.columns))
        x = torch.Tensor(X.to_numpy())
        return pd.Series(self.net(x).item())
>>>>>>> 2c807932
<|MERGE_RESOLUTION|>--- conflicted
+++ resolved
@@ -1,11 +1,7 @@
 import collections
 import inspect
 import typing
-
-<<<<<<< HEAD
-=======
 import pandas as pd
->>>>>>> 2c807932
 import torch
 
 from .. import base
@@ -39,7 +35,6 @@
         def build_torch_linear_regressor(n_features):
             net = torch.nn.Sequential(torch.nn.Linear(n_features, 1))
             return net
-<<<<<<< HEAD
 
         return {
             "build_fn": build_torch_linear_regressor,
@@ -54,7 +49,21 @@
         loss.backward()
         self.optimizer.step()
 
-    def learn_one(self, x, y):
+    def learn_one(self, x: dict, y: base.typing.ClfTarget):
+        """Update the model with a set of features `x` and a label `y`.
+
+        Parameters
+        ----------
+        x
+            A dictionary of features.
+        y
+            A label.
+
+        Returns
+        -------
+        self
+
+        """
         if self.net is None:
             self._init_net(n_features=len(list(x.values())))
 
@@ -64,15 +73,20 @@
         return self
 
     def _filter_torch_params(self, fn, override=None):
-        """Filters `sk_params` and returns those in `fn`'s arguments.
-
-        # Arguments
-            fn : arbitrary function
-            override: dictionary, values to override `torch_params`
-
-        # Returns
-            res : dictionary containing variables
-                in both `sk_params` and `fn`'s arguments.
+        """Filters `torch_params` and returns those in `fn`'s arguments.
+
+        Parameters
+        ----------
+        fn
+            arbitrary function
+        override
+            dictionary, values to override `torch_params`
+
+        Returns
+        -------
+        res
+            dictionary containing variables in both and fn's arguments
+
         """
         override = override or {}
         res = {}
@@ -104,7 +118,6 @@
 
     Examples
     --------
-
     >>> from river import compat
     >>> from river import datasets
     >>> from river import evaluate
@@ -112,11 +125,8 @@
     >>> from river import preprocessing
     >>> from torch import nn
     >>> from torch import optim
-
     >>> _ = torch.manual_seed(0)
-
     >>> dataset = datasets.TrumpApproval()
-
     >>> def build_torch_mlp_classifier(n_features):
     ...     net = nn.Sequential(
     ...         nn.Linear(n_features, 5),
@@ -128,22 +138,16 @@
     ...     )
     ...     return net
     ...
-
-
     >>> model = compat.PyTorch2RiverClassifier(
     ...     build_fn= build_torch_mlp_classifier,
     ...     loss_fn=nn.BCELoss,
     ...     optimizer_fn=optim.Adam,
     ...     learning_rate=1e-3
     ...     )
-
     >>> dataset = datasets.Elec2()
-
     >>> metric = metrics.Accuracy()
-
     >>> evaluate.progressive_val_score(dataset=dataset, model=model, metric=metric).get()
     0.6974244664650968
-
     """
 
     def __init__(
@@ -164,220 +168,6 @@
             **net_params,
         )
 
-    def learn_one(self, x: dict, y: base.typing.ClfTarget, **kwargs) -> base.Classifier:
-        self.classes.update([y])
-
-        # check if model is initialized
-        if self.net is None:
-            self._init_net(len(list(x.values())))
-
-        # check last layer and update if needed
-        if len(self.classes) != self.n_classes:
-            self.n_classes = len(self.classes)
-            layers = list(self.net.children())
-            i = -1
-            layer_to_convert = layers[i]
-            while not hasattr(layer_to_convert, "weight"):
-                layer_to_convert = layers[i]
-                i -= 1
-
-            removed = list(self.net.children())[: i + 1]
-            new_net = removed
-            new_layer = torch.nn.Linear(
-                in_features=layer_to_convert.in_features, out_features=self.n_classes
-            )
-            # copy the original weights back
-            with torch.no_grad():
-                new_layer.weight[:-1, :] = layer_to_convert.weight
-                new_layer.weight[-1:, :] = torch.mean(layer_to_convert.weight, 0)
-            new_net.append(new_layer)
-            if i + 1 < -1:
-                for layer in layers[i + 2 :]:
-                    new_net.append(layer)
-            self.net = torch.nn.Sequential(*new_net)
-            self.optimizer = self.optimizer_fn(
-                self.net.parameters(), self.learning_rate
-            )
-
-        # training process
-        proba = {c: 0.0 for c in self.classes}
-        proba[y] = 1.0
-        x = list(x.values())
-        y = list(proba.values())
-
-        x = torch.Tensor([x])
-        y = torch.Tensor([y])
-        self._learn_one(x=x, y=y)
-        return self
-
-    def predict_proba_one(self, x: dict) -> typing.Dict[base.typing.ClfTarget, float]:
-        if self.net is None:
-            self._init_net(len(list(x.values())))
-        x = torch.Tensor(list(x.values()))
-        yp = self.net(x).detach().numpy()
-        proba = {c: 0.0 for c in self.classes}
-        for idx, val in enumerate(self.classes):
-            proba[val] = yp[idx]
-        return proba
-
-=======
-
-        return {
-            "build_fn": build_torch_linear_regressor,
-            "loss_fn": torch.nn.MSELoss,
-            "optimizer_fn": torch.optim.SGD,
-        }
-
-    def _learn_one(self, x: torch.Tensor, y: torch.Tensor):
-        self.net.zero_grad()
-        y_pred = self.net(x)
-        loss = self.loss(y_pred, y)
-        loss.backward()
-        self.optimizer.step()
-
-    def learn_one(self, x: dict, y: base.typing.ClfTarget):
-        """Update the model with a set of features `x` and a label `y`.
-
-        Parameters
-        ----------
-        x
-            A dictionary of features.
-        y
-            A label.
-
-        Returns
-        -------
-        self
-
-        """
-        if self.net is None:
-            self._init_net(n_features=len(list(x.values())))
-
-        x = torch.Tensor([list(x.values())])
-        y = torch.Tensor([[y]])
-        self._learn_one(x=x, y=y)
-        return self
-
-    def _filter_torch_params(self, fn, override=None):
-        """Filters `torch_params` and returns those in `fn`'s arguments.
->>>>>>> 2c807932
-
-        Parameters
-        ----------
-        fn
-            arbitrary function
-        override
-            dictionary, values to override `torch_params`
-
-        Returns
-        -------
-        res
-            dictionary containing variables in both and fn's arguments
-
-        """
-        override = override or {}
-        res = {}
-        for name, value in self.net_params.items():
-            args = list(inspect.signature(fn).parameters)
-            if name in args:
-                res.update({name: value})
-        res.update(override)
-        return res
-
-    def _init_net(self, n_features):
-        self.net = self.build_fn(
-            n_features=n_features, **self._filter_torch_params(self.build_fn)
-        )
-        # Only optimizers with learning rate as parameter are supported, needs to be fixed
-        self.optimizer = self.optimizer_fn(self.net.parameters(), self.learning_rate)
-
-
-class PyTorch2RiverClassifier(PyTorch2RiverBase, base.Classifier):
-    """A river classifier that integrates neural Networks from PyTorch.
-
-    Parameters
-    ----------
-    build_fn
-    loss_fn
-    optimizer_fn
-    learning_rate
-    net_params
-
-    Examples
-    --------
-    >>> from river import compat
-    >>> from river import datasets
-    >>> from river import evaluate
-    >>> from river import metrics
-    >>> from river import preprocessing
-    >>> from torch import nn
-    >>> from torch import optim
-    >>> _ = torch.manual_seed(0)
-    >>> dataset = datasets.TrumpApproval()
-<<<<<<< HEAD
-
-    >>> def build_torch_mlp_regressor(n_features):
-=======
-    >>> def build_torch_mlp_classifier(n_features):
->>>>>>> 2c807932
-    ...     net = nn.Sequential(
-    ...         nn.Linear(n_features, 5),
-    ...         nn.Linear(5, 5),
-    ...         nn.Linear(5, 5),
-    ...         nn.Linear(5, 5),
-<<<<<<< HEAD
-    ...         nn.Linear(5, 1)
-    ...     )
-    ...     return net
-    ...
-
-
-    >>> model = compat.PyTorch2RiverRegressor(
-    ...     build_fn= build_torch_mlp_regressor,
-    ...     loss_fn=nn.MSELoss,
-    ...     optimizer_fn=optim.Adam,
-    ...     )
-
-    >>> metric = metrics.MAE()
-
-    >>> evaluate.progressive_val_score(dataset=dataset, model=model, metric=metric).get()
-    78.98022362619766
-=======
-    ...         nn.Linear(5, 1),
-    ...         nn.Sigmoid()
-    ...     )
-    ...     return net
-    ...
-    >>> model = compat.PyTorch2RiverClassifier(
-    ...     build_fn= build_torch_mlp_classifier,
-    ...     loss_fn=nn.BCELoss,
-    ...     optimizer_fn=optim.Adam,
-    ...     learning_rate=1e-3
-    ...     )
-    >>> dataset = datasets.Elec2()
-    >>> metric = metrics.Accuracy()
-    >>> evaluate.progressive_val_score(dataset=dataset, model=model, metric=metric).get()
-    0.6974244664650968
-    """
-
-    def __init__(
-        self,
-        build_fn,
-        loss_fn: typing.Type[torch.nn.modules.loss._Loss],
-        optimizer_fn: typing.Type[torch.optim.Optimizer] = torch.optim.Adam,
-        learning_rate=1e-3,
-        **net_params,
-    ):
-        self.classes = collections.Counter()
-        self.n_classes = 1
-        super().__init__(
-            build_fn=build_fn,
-            loss_fn=loss_fn,
-            optimizer_fn=optimizer_fn,
-            learning_rate=learning_rate,
-            **net_params,
-        )
-
     def _update_classes(self):
         self.n_classes = len(self.classes)
         layers = list(self.net.children())
@@ -409,7 +199,6 @@
         # check if model is initialized
         if self.net is None:
             self._init_net(len(list(x.values())))
->>>>>>> 2c807932
 
         # check last layer and update if needed
         if len(self.classes) != self.n_classes:
@@ -518,14 +307,10 @@
         if self.net is None:
             self._init_net(len(x))
         x = torch.Tensor(list(x.values()))
-<<<<<<< HEAD
-        return self.net(x).item()
-=======
         return self.net(x).item()
 
     def predict_many(self, X: pd.DataFrame) -> pd.Series:
         if self.net is None:
             self._init_net(len(X.columns))
         x = torch.Tensor(X.to_numpy())
-        return pd.Series(self.net(x).item())
->>>>>>> 2c807932
+        return pd.Series(self.net(x).item())