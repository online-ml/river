import math
import sys
import typing

from river import base, utils
from river.tree.mondrian.mondrian_tree import MondrianTree
from river.tree.mondrian.mondrian_tree_nodes import (
    MondrianBranchClassifier,
    MondrianLeafClassifier,
    MondrianNodeClassifier,
)


class MondrianTreeClassifier(MondrianTree, base.Classifier):
    """Mondrian Tree classifier.

    Parameters
    ----------
    n_classes
        Number of classes of the problem.
    step
        Step of the tree.
    use_aggregation
        Whether to use aggregation weighting techniques or not.
    dirichlet
        Dirichlet parameter of the problem.
    split_pure
        Whether the tree should split pure leafs during training or not.
    iteration
        Number iterations to do during training.
    seed
        Random seed for reproducibility.

    Notes
    -----
    The Mondrian Tree Classifier is a type of decision tree that bases splitting decisions over a Mondrian process.

    References
    ----------
    [^1] Balaji Lakshminarayanan, Daniel M. Roy, Yee Whye Teh. Mondrian Forests: Efficient Online Random Forests.
        arXiv:1406.2673, pages 2-4

    Examples
    --------
    >>> from river import tree
    >>> from river import evaluate
    >>> from river import metrics
    >>> from river.datasets import Bananas

    >>> dataset = Bananas().take(500)

    >>> model = tree.mondrian.MondrianTreeClassifier(
    ...     n_classes=2,
    ...     step=0.1,
    ...     use_aggregation=True,
    ...     dirichlet=0.2,
    ...     seed=1
    ... )

    >>> metric = metrics.Accuracy()

    >>> evaluate.progressive_val_score(dataset, model, metric)
    Accuracy: 57.52%
    """

    def __init__(
        self,
        n_classes: int = 2,
        step: float = 0.1,
        use_aggregation: bool = True,
        dirichlet: float = None,
        split_pure: bool = False,
        iteration: int = 0,
        seed: int = None,
    ):

        super().__init__(
            step=step,
            loss="log",
            use_aggregation=use_aggregation,
            split_pure=split_pure,
            iteration=iteration,
            seed=seed,
        )
        self.n_classes = n_classes
        if dirichlet is None:
            if self.n_classes == 2:
                self.dirichlet = 0.5
            else:
                self.dirichlet = 0.01
        else:
            self.dirichlet = dirichlet

        # Controls the randomness in the tree
        self.seed = seed

        # Training attributes
        # The previously observed classes set
        self._classes: set[base.typing.ClfTarget] = set()

        # The current sample being proceeded
        self._x: typing.Dict[base.typing.FeatureName, typing.Union[int, float]]
        # The current label index being proceeded
        self._y: base.typing.ClfTarget

        # Initialization of the root of the tree
        # It's the root so it doesn't have any parent (hence None)
        self._root = MondrianLeafClassifier(None, 0.0, 0)

    def is_trained(self):
        """Check if the tree has learnt at least one sample"""
        return len(self._classes) != 0

    def _score(self, node: MondrianNodeClassifier) -> float:
        """Computes the score of the node regarding the current sample being proceeded

        Parameters
        ----------
        node
            Node to evaluate the score.
        """

        return node.score(self._y, self.dirichlet, self.n_classes)

<<<<<<< HEAD
    def _predict(self, node: MondrianLeafClassifier):
=======
    def _predict(self, node: MondrianNodeClassifier) -> dict[base.typing.ClfTarget, float]:
>>>>>>> b7457fc3
        """Compute the predictions scores of the node regarding all the classes scores.

        Parameters
        ----------
        node
            Node to make predictions.
        """

        return node.predict(self.dirichlet, self._classes, self.n_classes)

<<<<<<< HEAD
    def _loss(self, node: MondrianLeafClassifier):
=======
    def _loss(self, node: MondrianNodeClassifier) -> float:
>>>>>>> b7457fc3
        """Compute the loss for the given node regarding the current label

        Parameters
        ----------
        node
            Node to evaluate the loss.
        """

        return node.loss(self._y, self.dirichlet, self.n_classes)

<<<<<<< HEAD
    def _update_weight(self, node: MondrianLeafClassifier):
=======
    def _update_weight(self, node: MondrianNodeClassifier) -> float:
>>>>>>> b7457fc3
        """Update the weight of the node regarding the current label with the tree parameters.

        Parameters
        ----------
        node
            Node to update the weight.
        """

        return node.update_weight(
            self._y, self.dirichlet, self.use_aggregation, self.step, self.n_classes
        )

    def _update_count(self, node: MondrianNodeClassifier):
        """Update the count of labels with the current class `_y` being
        treated (not to use twice for one sample added).

        Parameters
        ----------
        node
            Target node.
        """

        node.update_count(self._y)

    def _update_downwards(self, node: MondrianNodeClassifier, do_weight_update: bool):
        """Update the node when running a downward procedure updating the tree.

        Parameters
        ----------
        node
            Target node.
        do_weight_update
            Whether we should update the weights or not.
        """

        return node.update_downwards(
            self._x,
            self._y,
            self.dirichlet,
            self.use_aggregation,
            self.step,
            do_weight_update,
            self.n_classes,
        )

    def _compute_split_time(
        self,
        node: typing.Union[MondrianLeafClassifier, MondrianBranchClassifier],
        extensions_sum: float,
    ) -> float:
        """Compute the spit time of the given node.

        Parameters
        ----------
        node
            Target node.
        """

        #  Don't split if the node is pure: all labels are equal to the one of y_t
        if not self.split_pure and node.is_dirac(self._y):
            return 0.0

        # If x_t extends the current range of the node
        if extensions_sum > 0:
            # Sample an exponential with intensity = extensions_sum
            # try catch to handle the Overflow situation in the exponential
            try:
                T = math.exp(1 / extensions_sum)
            except OverflowError:
                T = sys.float_info.max  # we get the largest possible output instead

            time = node.time
            # Splitting time of the node (if splitting occurs)
            split_time = time + T
            # If the node is a leaf we must split it
            if isinstance(node, MondrianLeafClassifier):
                return split_time
            # Otherwise we apply Mondrian process dark magic :)
            # 1. We get the creation time of the childs (left and right is the same)
            left, _ = node.children
            child_time = left.time
            # 2. We check if splitting time occurs before child creation time
            if split_time < child_time:
                return split_time

        return 0.0

    def _split(
        self,
        node: typing.Union[MondrianLeafClassifier, MondrianBranchClassifier],
        split_time: float,
        threshold: float,
        feature: base.typing.FeatureName,
        is_right_extension: bool,
    ) -> MondrianBranchClassifier:
        """Split the given node and set the split time, threshold, etc., to the node.

        Parameters
        ----------
        node
            Target node.
        split_time
            Split time of the node in the Mondrian process.
        threshold
            Threshold of acceptance of the node.
        feature
            Feature of the node.
        is_right_extension
            Should we extend the tree in the right or left direction.
        """

        new_depth = node.depth + 1

        # To calm down mypy
        left: typing.Union[MondrianLeafClassifier, MondrianBranchClassifier]
        right: typing.Union[MondrianLeafClassifier, MondrianBranchClassifier]

        # The node is already a branch: we create a new branch above it and move the existing
        # node one level down the tree
        if isinstance(node, MondrianBranchClassifier):
            old_left, old_right = node.children
            if is_right_extension:
                left = MondrianBranchClassifier(
                    node, split_time, new_depth, node.feature, node.threshold
                )
                right = MondrianLeafClassifier(node, split_time, new_depth)
                left.replant(node)

                old_left.parent = left
                old_right.parent = left

                left.children = (old_left, old_right)
            else:
                right = MondrianBranchClassifier(
                    node, split_time, new_depth, node.feature, node.threshold
                )
                left = MondrianLeafClassifier(node, split_time, new_depth)
                right.replant(node)

                old_left.parent = right
                old_right.parent = right

                right.children = (old_left, old_right)

            # Update the level of the modified nodes
            new_depth += 1
            old_left.update_depth(new_depth)
            old_right.update_depth(new_depth)

            # Update split info
            node.feature = feature
            node.threshold = threshold
            node.children = (left, right)

            return node

        # We promote the leaf to a branch
        branch = MondrianBranchClassifier(node.parent, node.time, node.depth, feature, threshold)
        left = MondrianLeafClassifier(branch, split_time, new_depth)
        right = MondrianLeafClassifier(branch, split_time, new_depth)
        branch.children = (left, right)

        # Copy properties from the previous leaf
        branch.replant(node, True)

        if is_right_extension:
            left.replant(node)
        else:
            right.replant(node)

        # To avoid leaving garbage behind
        del node

        return branch

    def _go_downwards(self):
        """Update the tree (downward procedure)."""

        # We update the nodes along the path which leads to the leaf containing the current
        # sample. For each node on the path, we consider the possibility of splitting it,
        # following the Mondrian process definition.

        # We start at the root
        current_node = self._root

        if self.iteration == 0:
            # If it's the first iteration, we just put the current sample in the range of root
            self._update_downwards(current_node, False)
            return current_node
        else:
            # Path from the parent to the current node
            branch_no = None
            while True:
                # Computing the extensions to get the intensities
                extensions_sum, extensions = current_node.range_extension(self._x)

                # If it's not the first iteration (otherwise the current node
                # is root with no range), we consider the possibility of a split
                split_time = self._compute_split_time(current_node, extensions_sum)

                if split_time > 0:
                    # We split the current node: because the current node is a
                    # leaf, or because we add a new node along the path

                    # We normalize the range extensions to get probabilities
                    intensities = utils.norm.normalize_values_in_dict(extensions, inplace=False)

                    # Sample the feature at random with a probability
                    # proportional to the range extensions

                    candidates = sorted(list(self._x.keys()))
                    feature = self._rng.choices(
                        candidates, [intensities[c] for c in candidates], k=1
                    )[0]

                    x_f = self._x[feature]

                    # Is it a right extension of the node ?
                    range_min, range_max = current_node.range(feature)
                    is_right_extension = x_f > range_max
                    if is_right_extension:
                        threshold = self._rng.uniform(range_max, x_f)
                    else:
                        threshold = self._rng.uniform(x_f, range_min)

                    was_leaf = isinstance(current_node, MondrianLeafClassifier)

                    # We split the current node
                    current_node = self._split(
                        current_node,
                        split_time,
                        threshold,
                        feature,
                        is_right_extension,
                    )

                    # The root node has become a branch
                    if current_node.parent is None:
                        self._root = current_node
                    # Update path from the previous parent to the recently updated node
                    elif was_leaf:
                        parent = current_node.parent
                        if branch_no == 0:
                            parent.children = (current_node, parent.children[1])
                        else:
                            parent.children = (parent.children[0], current_node)

                    # Update the current node
                    self._update_downwards(current_node, True)

                    left, right = current_node.children

                    # Now, get the next node
                    if is_right_extension:
                        current_node = right
                    else:
                        current_node = left

                    # This is the leaf containing the sample point (we've just
                    # splitted the current node with the data point)
                    leaf = current_node
                    self._update_downwards(leaf, False)
                    return leaf
                else:
                    # There is no split, so we just update the node and go to the next one
                    self._update_downwards(current_node, True)
                    if isinstance(current_node, MondrianLeafClassifier):
                        return current_node
                    else:
                        # Save the path direction to keep the tree consistent
                        try:
                            branch_no = current_node.branch_no(self._x)
                            current_node = current_node.children[branch_no]
                        except KeyError:  # Missing split feature
                            branch_no, current_node = current_node.most_common_path()

    def _go_upwards(self, leaf: MondrianLeafClassifier):
        """Update the tree (upwards procedure).

        Parameters
        ----------
        leaf
            Leaf to start from when going upward.
        """

        current_node = leaf

        if self.iteration >= 1:
            while True:
                current_node.update_weight_tree()
                if current_node.parent is None:
                    # We arrived at the root
                    break
                # Note that the root node is updated as well
                # We go up to the root in the tree
                current_node = current_node.parent

    @property
    def _multiclass(self):
        return True

    def learn_one(self, x, y):
        # Updating the previously seen classes with the new sample
        self._classes.add(y)

        # Setting current sample
        self._x = x
        self._y = y

        # Learning step
        leaf = self._go_downwards()
        if self.use_aggregation:
            self._go_upwards(leaf)

        # Incrementing iteration
        self.iteration += 1
        return self

    def predict_proba_one(self, x):
        """Predict the probability of the samples.

        Parameters
        ----------
        x
            Feature vector.
        """

        # If the tree hasn't seen any sample, then it should return
        # the default empty dict
        if not self.is_trained():
            return {}

        # Initialization of the scores to output to 0
        scores = {c: 0.0 for c in self._classes}

        if isinstance(self._root, MondrianBranchClassifier):
            leaf = self._root.traverse(x, until_leaf=True)
        else:
            leaf = self._root

        if not self.use_aggregation:
            return self._predict(leaf)

        current = leaf

        while True:
            # This test is useless ?
            if isinstance(current, MondrianLeafClassifier):
                scores = self._predict(current)
            else:
                weight = current.weight
                log_weight_tree = current.log_weight_tree
                w = math.exp(weight - log_weight_tree)
                # Get the predictions of the current node
                pred_new = self._predict(current)
                for c in self._classes:
                    scores[c] = 0.5 * w * pred_new[c] + (1 - 0.5 * w) * scores[c]

            # Root must be updated as well
            if current.parent is None:
                break

            # And now we go up
            current = current.parent

        # Normalize scores to mimic a probability distribution
        return utils.norm.normalize_values_in_dict(scores, inplace=False)<|MERGE_RESOLUTION|>--- conflicted
+++ resolved
@@ -111,7 +111,7 @@
         """Check if the tree has learnt at least one sample"""
         return len(self._classes) != 0
 
-    def _score(self, node: MondrianNodeClassifier) -> float:
+    def _score(self, node: MondrianNodeClassifier):
         """Computes the score of the node regarding the current sample being proceeded
 
         Parameters
@@ -122,11 +122,7 @@
 
         return node.score(self._y, self.dirichlet, self.n_classes)
 
-<<<<<<< HEAD
-    def _predict(self, node: MondrianLeafClassifier):
-=======
-    def _predict(self, node: MondrianNodeClassifier) -> dict[base.typing.ClfTarget, float]:
->>>>>>> b7457fc3
+    def _predict(self, node: MondrianNodeClassifier):
         """Compute the predictions scores of the node regarding all the classes scores.
 
         Parameters
@@ -137,11 +133,7 @@
 
         return node.predict(self.dirichlet, self._classes, self.n_classes)
 
-<<<<<<< HEAD
-    def _loss(self, node: MondrianLeafClassifier):
-=======
-    def _loss(self, node: MondrianNodeClassifier) -> float:
->>>>>>> b7457fc3
+    def _loss(self, node: MondrianNodeClassifier):
         """Compute the loss for the given node regarding the current label
 
         Parameters
@@ -152,11 +144,7 @@
 
         return node.loss(self._y, self.dirichlet, self.n_classes)
 
-<<<<<<< HEAD
-    def _update_weight(self, node: MondrianLeafClassifier):
-=======
-    def _update_weight(self, node: MondrianNodeClassifier) -> float:
->>>>>>> b7457fc3
+    def _update_weight(self, node: MondrianNodeClassifier):
         """Update the weight of the node regarding the current label with the tree parameters.
 
         Parameters
@@ -206,7 +194,7 @@
         self,
         node: typing.Union[MondrianLeafClassifier, MondrianBranchClassifier],
         extensions_sum: float,
-    ) -> float:
+    ):
         """Compute the spit time of the given node.
 
         Parameters
@@ -251,7 +239,7 @@
         threshold: float,
         feature: base.typing.FeatureName,
         is_right_extension: bool,
-    ) -> MondrianBranchClassifier:
+    ):
         """Split the given node and set the split time, threshold, etc., to the node.
 
         Parameters
