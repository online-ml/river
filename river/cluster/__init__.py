"""Unsupervised clustering."""
from .clustream import CluStream
<<<<<<< HEAD
from .evostream import evoStream
=======
from .denstream import DenStream
>>>>>>> eca1e1db
from .k_means import KMeans
from .streamkmeans import STREAMKMeans

<<<<<<< HEAD
__all__ = ["CluStream", "evoStream", "KMeans"]
=======
__all__ = ["CluStream", "DenStream", "KMeans", "STREAMKMeans"]
>>>>>>> eca1e1db
<|MERGE_RESOLUTION|>--- conflicted
+++ resolved
@@ -1,15 +1,8 @@
 """Unsupervised clustering."""
 from .clustream import CluStream
-<<<<<<< HEAD
+from .denstream import DenStream
 from .evostream import evoStream
-=======
-from .denstream import DenStream
->>>>>>> eca1e1db
 from .k_means import KMeans
 from .streamkmeans import STREAMKMeans
 
-<<<<<<< HEAD
-__all__ = ["CluStream", "evoStream", "KMeans"]
-=======
-__all__ = ["CluStream", "DenStream", "KMeans", "STREAMKMeans"]
->>>>>>> eca1e1db
+__all__ = ["CluStream", "DenStream", "evoStream", "KMeans", "STREAMKMeans"]