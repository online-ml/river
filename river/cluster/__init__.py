"""Unsupervised clustering."""
from .clustream import CluStream
<<<<<<< HEAD
from .dbstream import DBSTREAM
from .k_means import KMeans

__all__ = ["CluStream", "DBSTREAM", "KMeans"]
=======
from .denstream import DenStream
from .k_means import KMeans

__all__ = ["CluStream", "DenStream", "KMeans"]
>>>>>>> c7d355dd
<|MERGE_RESOLUTION|>--- conflicted
+++ resolved
@@ -1,13 +1,7 @@
 """Unsupervised clustering."""
 from .clustream import CluStream
-<<<<<<< HEAD
 from .dbstream import DBSTREAM
-from .k_means import KMeans
-
-__all__ = ["CluStream", "DBSTREAM", "KMeans"]
-=======
 from .denstream import DenStream
 from .k_means import KMeans
 
-__all__ = ["CluStream", "DenStream", "KMeans"]
->>>>>>> c7d355dd
+__all__ = ["CluStream", "DBSTREAM", "DenStream", "KMeans"]