"""Unsupervised clustering."""
from .clustream import CluStream
from .dbstream import DBSTREAM
from .denstream import DenStream
from .k_means import KMeans
from .streamkmeans import STREAMKMeans

<<<<<<< HEAD
__all__ = ["CluStream", "DenStream", "KMeans", "STREAMKMeans"]
=======
__all__ = ["CluStream", "DBSTREAM", "DenStream", "KMeans", "STREAMKMeans"]
>>>>>>> eb17ae36
<|MERGE_RESOLUTION|>--- conflicted
+++ resolved
@@ -5,8 +5,4 @@
 from .k_means import KMeans
 from .streamkmeans import STREAMKMeans
 
-<<<<<<< HEAD
-__all__ = ["CluStream", "DenStream", "KMeans", "STREAMKMeans"]
-=======
-__all__ = ["CluStream", "DBSTREAM", "DenStream", "KMeans", "STREAMKMeans"]
->>>>>>> eb17ae36
+__all__ = ["CluStream", "DBSTREAM", "DenStream", "KMeans", "STREAMKMeans"]