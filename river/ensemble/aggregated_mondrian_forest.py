--- conflicted
+++ resolved
@@ -42,9 +42,7 @@
         split_pure: bool = False,
         seed: int = None,
     ):
-        #super().__init__([])  # type: ignore
-
-        self._forest: list[MondrianTree] = []
+        super().__init__([])  # type: ignore
 
         self.n_estimators = n_estimators
         self.step = step
@@ -57,7 +55,7 @@
 
     def is_trained(self) -> bool:
         """Indicate whether the model has been trained at least once before."""
-        return len(self._forest) != 0
+        return len(self) > 0
 
     @abc.abstractmethod
     def _initialize_trees(self):
@@ -173,16 +171,8 @@
         self.iteration = 0
 
     def _initialize_trees(self):
-<<<<<<< HEAD
-        """Initialize the forest."""
-
-        self.iteration = 0
-        self._forest: list[MondrianTreeClassifier] = []
-        for i in range(self.n_estimators):
-=======
         self.data: list[MondrianTreeClassifier] = []
         for _ in range(self.n_estimators):
->>>>>>> b7457fc3
             # We don't want to have the same stochastic scheme for each tree, or it'll break the randomness
             # Hence we introduce a new seed for each, that is derived of the given seed by a deterministic process
             seed = self._rng.randint(0, 9999999)
@@ -232,7 +222,10 @@
 
         return scores
 
-<<<<<<< HEAD
+    @property
+    def _multiclass(self):
+        return True
+
 
 class AMFRegressor(AMFLearner, base.Regressor):
     """Aggregated Mondrian Forest regressor for online learning. This algorithm
@@ -296,12 +289,13 @@
             seed=seed,
         )
 
+        self.iteration = 0
+
     def _initialize_trees(self):
         """Initialize the forest."""
 
-        self.iteration = 0
-        self._forest: list[MondrianTreeRegressor] = []
-        for i in range(self.n_estimators):
+        self.data: list[MondrianTreeRegressor] = []
+        for _ in range(self.n_estimators):
             # We don't want to have the same stochastic scheme for each tree, or it'll break the randomness
             # Hence we introduce a new seed for each, that is derived of the given seed by a deterministic process
             seed = self._rng.randint(0, 9999999)
@@ -313,7 +307,7 @@
                 self.iteration,
                 seed,
             )
-            self._forest.append(tree)
+            self.data.append(tree)
 
     def learn_one(self, x, y):
         # Checking if the forest has been created
@@ -321,7 +315,7 @@
             self._initialize_trees()
 
         # we fit all the trees using the new sample
-        for tree in self._forest:
+        for tree in self:
             tree.learn_one(x, y)
 
         self.iteration += 1
@@ -335,14 +329,9 @@
             return None
 
         prediction = 0
-        for tree in self._forest:
+        for tree in self:
             tree.use_aggregation = self.use_aggregation
             prediction += tree.predict_one(x)
         prediction = prediction / self.n_estimators
 
-        return prediction
-=======
-    @property
-    def _multiclass(self):
-        return True
->>>>>>> b7457fc3
+        return prediction