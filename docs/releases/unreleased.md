--- conflicted
+++ resolved
@@ -9,18 +9,16 @@
 - Added `dist.TimeRolling` to measure probability distributions over windows of time.
 
 ## drift
-<<<<<<< HEAD
+
 - Add the `PeriodicTrigger` detector, a baseline capable of producing drift signals in regular or random intervals.
+- The numpy usage was removed in `drift.KSWIN` in favor of `collections.deque`. Appending or deleting elements to numpy arrays imply creating another object.
+- Added the seed parameter to `drift.KSWIN` to control reproducibility.
+- The Kolmogorov-Smirnov test mode was changed to the default (`"auto"`) to suppress warnings (`drift.KSWIN`).
+- Unnecessary usage of numpy was also removed in other concept drift detectors.
 
 ## ensemble
 
 - Streamline `SRP{Classifier,Regressor}`, remove unneeded numpy usage, make SRP variants robust against missing features, and fix bugs.
-=======
-- The numpy usage was removed in `drift.KSWIN` in favor of `collections.deque`. Appending or deleting elements to numpy arrays imply creating another object.
-- Added the seed parameter to `drift.KSWIN` to control reproducibility.
-- The Kolmogorov-Smirnov test mode was changed to the default (`"auto"`) to suppress warnings (`drift.KSWIN`).
-- Unnecessary usage of numpy was also removed in other concept drift detectors.
->>>>>>> 361d7dfc
 
 ## evaluate
 
