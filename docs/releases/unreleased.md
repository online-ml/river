# Unreleased

## stats

- Added `update_many` method to `stats.PearsonCorr`.
- Changed the calculation of the Kuiper statistic in `base.KolmogorovSmirnov` to correspond to the reference implementation. The Kuiper statistic uses the difference between the maximum value and the minimum value.
<<<<<<< HEAD
- Refactored `benchmarks` and added plotly dependency for interactive plots
=======

## tree

- Added handling for division by zero in `tree.hoeffding_tree` for leaf size estimation.
>>>>>>> a16d0f1a
<|MERGE_RESOLUTION|>--- conflicted
+++ resolved
@@ -4,11 +4,8 @@
 
 - Added `update_many` method to `stats.PearsonCorr`.
 - Changed the calculation of the Kuiper statistic in `base.KolmogorovSmirnov` to correspond to the reference implementation. The Kuiper statistic uses the difference between the maximum value and the minimum value.
-<<<<<<< HEAD
 - Refactored `benchmarks` and added plotly dependency for interactive plots
-=======
 
 ## tree
 
-- Added handling for division by zero in `tree.hoeffding_tree` for leaf size estimation.
->>>>>>> a16d0f1a
+- Added handling for division by zero in `tree.hoeffding_tree` for leaf size estimation.