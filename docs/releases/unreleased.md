--- conflicted
+++ resolved
@@ -36,16 +36,14 @@
 - Enable two-sided tests in `PageHinkley`.
 - Improve documentation and update tests.
 
-<<<<<<< HEAD
-## linear_model
-
-- After long ado, we've finally implemented `linear_model.BayesianLinearRegression`.
-=======
 ## feature_extraction
 
 - Added a `tokenizer_pattern` parameter to `feature_extraction.BagOfWords` and `feature_extraction.TFIDF` to override the default pattern used for tokenizing text.
 - Added a `stop_words` parameter to `feature_extraction.BagOfWords` and `feature_extraction.TFIDF` for removing stop words once the text has been tokenized.
->>>>>>> 0561a798
+
+## linear_model
+
+- After long ado, we've finally implemented `linear_model.BayesianLinearRegression`.
 
 ## metrics
 
