--- conflicted
+++ resolved
@@ -40,8 +40,5 @@
 
 ## utils
 
-<<<<<<< HEAD
 - Removed `utils.dict2numpy` and `utils.numpy2dict` functions. They were not used anywhere in the library.
-=======
-- `utils.TimeRolling` now works correctly if two samples with the same timestamp are added in a row.
->>>>>>> 4fc1575a
+- `utils.TimeRolling` now works correctly if two samples with the same timestamp are added in a row.