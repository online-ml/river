--- conflicted
+++ resolved
@@ -105,11 +105,7 @@
 
         # Calculate the Hoeffding bound
         ε = self.hoeffding_bound
-<<<<<<< HEAD
-        if gain > ε or ε < self.tree.tie_threshold:
-=======
         if top_2_diff > ε or ε < self.tree.tie_threshold:
->>>>>>> 6acbfb9d
             return Branch(
                 split=split,
                 left=Leaf(depth=self.depth + 1, tree=self.tree, target_dist=left_dist),
