<<<<<<< HEAD
import contextlib
=======
import collections
import itertools
>>>>>>> 19e66d54
import numbers
import typing

import numpy as np
import pandas as pd

from creme import base
from creme import optim
from creme import utils


__all__ = [
    'LinearRegression',
    'LogisticRegression',
    'Perceptron'
]


class GLM:
    """Generalized Linear Model.

    This serves as a base class for linear and logistic regression.

    """

    def __init__(self, optimizer, loss, l2, intercept, intercept_lr, clip_gradient, initializer):
        self.optimizer = optimizer
        self.loss = loss
        self.l2 = l2
        self.intercept = intercept
        self.intercept_lr = (
            optim.schedulers.Constant(intercept_lr)
            if isinstance(intercept_lr, numbers.Number) else
            intercept_lr
        )
        self.clip_gradient = clip_gradient
        self.initializer = initializer
        self._weights = utils.VectorDict(None)

        # The predict_many functions are going to return pandas.Series. We can name the series with
        # the name given to the y series seen during the last fit_many call.
        self._y_name = None

    @property
    def weights(self):
        return self._weights.to_dict()

<<<<<<< HEAD
    @contextlib.contextmanager
    def _fit_mode(self, mask=None):
        weights = self._weights
        try:
            # enable the initializer and set a mask
            self._weights = utils.VectorDict(weights, self.initializer, mask)
            yield
        finally:
            self._weights = weights

    def _fit(self, x, y, w, get_grad):
=======
        """

        loss_gradient = self.loss.gradient(y_true=y, y_pred=self._raw_dot(x))

        # Apply the sample weight
        loss_gradient *= sample_weight

        # Clip the gradient to avoid numerical instability
        loss_gradient = utils.math.clamp(
            loss_gradient,
            minimum=-self.clip_gradient,
            maximum=self.clip_gradient
        )

        return (
            {
                i: (
                    xi * loss_gradient +
                    2. * self.l2 * self.weights.get(i, 0)
                )
                for i, xi in x.items()
            },
            loss_gradient
        )
    
    def _eval_hessian(self, x, y):
        """Returns the hessian for a given observation.

        This logic is put into a separate function for testing purposes.

        """
        
        # Hessian = x 
        
        # Hessian = utils.math.outer(x, x)
        
        Hessian = {}
        for (i, xi), (j, xj) in itertools.product(x.items(), x.items()):
            Hessian[i, j] = xi * xj * self.loss.hessian(y_true=y, y_pred=self._raw_dot(x))

        return Hessian
            
    def fit_one(self, x, y, sample_weight=1.):
>>>>>>> 19e66d54

        # Some optimizers need to do something before a prediction is made
        self.optimizer.update_before_pred(w=self._weights)

        # Calculate the gradient
        gradient, loss_gradient = get_grad(x, y, w)

        # Update the intercept
        self.intercept -= self.intercept_lr.get(self.optimizer.n_iterations) * loss_gradient

        # Update the weights
<<<<<<< HEAD
        self.optimizer.update_after_pred(w=self._weights, g=gradient)
=======
        self.weights = self.optimizer.update_after_pred(w=self.weights, g=gradient, h=self._eval_hessian(x, y))
>>>>>>> 19e66d54

        return self

    # Single instance methods

    def _raw_dot_one(self, x: dict) -> float:
        return self._weights @ utils.VectorDict(x) + self.intercept

    def _eval_gradient_one(self, x: dict, y: float, w: float) -> (dict, float):

        loss_gradient = self.loss.gradient(y_true=y, y_pred=self._raw_dot_one(x))
        loss_gradient *= w
        loss_gradient = float(utils.math.clamp(loss_gradient, -self.clip_gradient, self.clip_gradient))

        return loss_gradient * utils.VectorDict(x) + 2. * self.l2 * self._weights, loss_gradient

    def fit_one(self, x, y, w=1.):
        with self._fit_mode(x):
            return self._fit(x, y, w, get_grad=self._eval_gradient_one)

    # Mini-batch methods

    def _raw_dot_many(self, X: pd.DataFrame) -> np.ndarray:
        return X.values @ self._weights.to_numpy(X.columns) + self.intercept

    def _eval_gradient_many(self,
                            X: pd.DataFrame,
                            y: pd.Series,
                            w: typing.Union[float, pd.Series]) -> (dict, float):

        loss_gradient = self.loss.gradient(y_true=y.values, y_pred=self._raw_dot_many(X))
        loss_gradient *= w
        loss_gradient = np.clip(loss_gradient, -self.clip_gradient, self.clip_gradient)

        # At this point we have a feature matrix X of shape (n, p). The loss gradient is a vector
        # of length p. We want to multiply each of X's by the corresponding value in the loss
        # gradient. When this is all done, we collapse X by computing the average of each column,
        # thereby obtaining the mean gradient of the batch. From thereon, the code reduces to the
        # single instance case.
        gradient = np.einsum('ij,i->ij', X.values, loss_gradient).mean(axis=0)

        return dict(zip(X.columns, gradient)), loss_gradient.mean()

    def fit_many(self, X: pd.DataFrame, y: pd.Series, w: typing.Union[float, pd.Series] = 1):
        self._y_name = y.name
        with self._fit_mode(set(X)):
            return self._fit(X, y, w, get_grad=self._eval_gradient_many)


class LinearRegression(GLM, base.Regressor):
    """Linear regression.

    This estimator supports learning with mini-batches. On top of the single instance methods, it
    provides the following methods: `fit_many`, `predict_many`, `predict_proba_many`. Each method
    takes as input a `pandas.DataFrame` where each column represents a feature.

    Parameters:
        optimizer: The sequential optimizer used for updating the weights. Note
            that the intercept is handled separately. Defaults to `optim.SGD(.01)`.
        loss: The loss function to optimize for. Defaults to `optim.losses.SquaredLoss`.
        l2: Amount of L2 regularization used to push weights towards 0.
        intercept: Initial intercept value.
        intercept_lr (optim.schedulers.Scheduler or float): Learning rate scheduler used for
            updating the intercept. If a `float` is passed, then an instance of
            `optim.schedulers.Constant` will be used. Setting this to 0 implies that the intercept
            will be not be updated.
        l2: Amount of L2 regularization used to push weights towards 0.
        clip_gradient: Clips the absolute value of each gradient value.
        initializer: Weights initialization scheme.

    Attributes:
        weights (dict): The current weights.

    Example:

        >>> from creme import datasets
        >>> from creme import evaluate
        >>> from creme import linear_model
        >>> from creme import metrics
        >>> from creme import preprocessing

        >>> dataset = datasets.TrumpApproval()

        >>> model = (
        ...     preprocessing.StandardScaler() |
        ...     linear_model.LinearRegression(intercept_lr=.1)
        ... )
        >>> metric = metrics.MAE()

        >>> evaluate.progressive_val_score(dataset, model, metric)
        MAE: 0.555971

        >>> model['LinearRegression'].intercept
        35.617670

        You can call the `debug_one` method to break down a prediction. This works even if the
        linear regression is part of a pipeline.

        >>> x, y = next(iter(dataset))
        >>> report = model.debug_one(x)
        >>> print(report)
        0. Input
        --------
        gallup: 43.84321 (float)
        ipsos: 46.19925 (float)
        morning_consult: 48.31875 (float)
        ordinal_date: 736389 (int)
        rasmussen: 44.10469 (float)
        you_gov: 43.63691 (float)
        <BLANKLINE>
        1. StandardScaler
        -----------------
        gallup: 1.18810 (float)
        ipsos: 2.10348 (float)
        morning_consult: 2.73545 (float)
        ordinal_date: -1.73032 (float)
        rasmussen: 1.26872 (float)
        you_gov: 1.48391 (float)
        <BLANKLINE>
        2. LinearRegression
        -------------------
        Name              Value      Weight      Contribution
              Intercept    1.00000    35.61767       35.61767
                  ipsos    2.10348     0.62689        1.31866
        morning_consult    2.73545     0.24180        0.66144
                 gallup    1.18810     0.43568        0.51764
              rasmussen    1.26872     0.28118        0.35674
                you_gov    1.48391     0.03123        0.04634
           ordinal_date   -1.73032     3.45162       -5.97242
        <BLANKLINE>
        Prediction: 32.54607

    .. tip::
        It is generally a good idea to use a `preprocessing.StandardScaler` to help the optimizer
        converge by scaling the input features.

    """

    def __init__(self, optimizer: optim.Optimizer = None, loss: optim.losses.RegressionLoss = None,
                 l2=.0, intercept=0.,
                 intercept_lr: typing.Union[optim.schedulers.Scheduler, float] = .01,
                 clip_gradient=1e+12, initializer: optim.initializers.Initializer = None):
        super().__init__(
            optimizer=optim.SGD(.01) if optimizer is None else optimizer,
            loss=optim.losses.Squared() if loss is None else loss,
            intercept=intercept,
            intercept_lr=intercept_lr,
            l2=l2,
            clip_gradient=clip_gradient,
            initializer=initializer if initializer else optim.initializers.Zeros()
        )

    def predict_one(self, x):
        return self.loss.mean_func(self._raw_dot_one(x))

    def predict_many(self, X):
        return pd.Series(
            self.loss.mean_func(self._raw_dot_many(X)),
            index=X.index,
            name=self._y_name,
            copy=False
        )

    def debug_one(self, x: dict, decimals=5) -> str:
        """Debugs the output of the linear regression.

        Parameters:
            x: A dictionary of features.
            decimals: The number of decimals use for printing each numeric value.

        Returns:
            A table which explains the output.

        """

        def fmt_float(x):
            return '{: ,.{prec}f}'.format(x, prec=decimals)

        names = list(map(str, x.keys())) + ['Intercept']
        values = list(map(fmt_float, list(x.values()) + [1]))
        weights = list(map(fmt_float, [self._weights.get(i, 0) for i in x] + [self.intercept]))
        contributions = [xi * self._weights.get(i, 0) for i, xi in x.items()] + [self.intercept]
        order = reversed(np.argsort(contributions))
        contributions = list(map(fmt_float, contributions))

        table = utils.pretty.print_table(
            headers=['Name', 'Value', 'Weight', 'Contribution'],
            columns=[names, values, weights, contributions],
            order=order
        )

        return table


class LogisticRegression(GLM, base.Classifier, base.MiniBatchClassifier):
    """Logistic regression.

    This estimator supports learning with mini-batches. On top of the single instance methods, it
    provides the following methods: `fit_many`, `predict_many`, `predict_proba_many`. Each method
    takes as input a `pandas.DataFrame` where each column represents a feature.

    Parameters:
        optimizer: The sequential optimizer used for updating the weights. Note that the intercept
            is handled separately. Defaults to `optim.SGD(.05)`.
        loss: The loss function to optimize for. Defaults to `optim.losses.Log`.
        l2: Amount of L2 regularization used to push weights towards 0.
        intercept: Initial intercept value.
        intercept_lr: Learning rate scheduler used for updating the intercept. If a `float` is
            passed, then an instance of `optim.schedulers.Constant` will be used. Setting this to 0
            implies that the intercept will be not be updated.
        l2: Amount of L2 regularization used to push weights towards 0.
        clip_gradient: Clips the absolute value of each gradient value.
        initializer: Weights initialization scheme.

    Attributes:
        weights (dict): The current weights.

    Example:

        >>> from creme import datasets
        >>> from creme import evaluate
        >>> from creme import linear_model
        >>> from creme import metrics
        >>> from creme import optim
        >>> from creme import preprocessing

        >>> dataset = datasets.Phishing()

        >>> model = (
        ...     preprocessing.StandardScaler() |
        ...     linear_model.LogisticRegression(optimizer=optim.SGD(.1))
        ... )

        >>> metric = metrics.Accuracy()

        >>> evaluate.progressive_val_score(dataset, model, metric)
        Accuracy: 88.96%

    .. tip::
        It is generally a good idea to use a `preprocessing.StandardScaler` to help the optimizer
        converge by scaling the input features.

    """

    def __init__(self, optimizer: optim.Optimizer = None, loss: optim.losses.BinaryLoss = None,
                 l2=.0, intercept=0.,
                 intercept_lr: typing.Union[float, optim.schedulers.Scheduler] = .01,
                 clip_gradient=1e12, initializer: optim.initializers.Initializer = None):

        super().__init__(
            optimizer=optim.SGD(.01) if optimizer is None else optimizer,
            loss=optim.losses.Log() if loss is None else loss,
            intercept=intercept,
            intercept_lr=intercept_lr,
            l2=l2,
            clip_gradient=clip_gradient,
            initializer=initializer if initializer else optim.initializers.Zeros()
        )

    def predict_proba_one(self, x):
        p = self.loss.mean_func(self._raw_dot_one(x))  # Convert logit to probability
        return {False: 1. - p, True: p}

    def predict_proba_many(self, X: pd.DataFrame) -> pd.DataFrame:
        p = self.loss.mean_func(self._raw_dot_many(X))  # Convert logits to probabilities
        return pd.DataFrame({False: 1. - p, True: p}, index=X.index, copy=False)


class Perceptron(LogisticRegression):
    """Perceptron classifier.

    In this implementation, the Perceptron is viewed as a special case of the logistic regression.
    The loss function that is used is the Hinge loss with a threshold set to 0, whilst the learning
    rate of the stochastic gradient descent procedure is set to 1 for both the weights and the
    intercept.

    Example:

        >>> from creme import datasets
        >>> from creme import evaluate
        >>> from creme import linear_model as lm
        >>> from creme import metrics
        >>> from creme import preprocessing as pp

        >>> dataset = datasets.Phishing()

        >>> model = pp.StandardScaler() | lm.Perceptron()

        >>> metric = metrics.Accuracy()

        >>> evaluate.progressive_val_score(dataset, model, metric)
        Accuracy: 85.84%

    """

    def __init__(self, l2=.0, clip_gradient=1e12,
                 initializer: optim.initializers.Initializer = None):
        super().__init__(
            optimizer=optim.SGD(1),
            intercept_lr=1,
            loss=optim.losses.Hinge(threshold=0.),
            l2=l2,
            clip_gradient=clip_gradient,
            initializer=initializer
        )<|MERGE_RESOLUTION|>--- conflicted
+++ resolved
@@ -1,31 +1,38 @@
-<<<<<<< HEAD
-import contextlib
-=======
 import collections
 import itertools
->>>>>>> 19e66d54
 import numbers
-import typing
 
 import numpy as np
-import pandas as pd
-
-from creme import base
-from creme import optim
-from creme import utils
+
+from .. import base
+from .. import optim
+from .. import utils
 
 
 __all__ = [
     'LinearRegression',
-    'LogisticRegression',
-    'Perceptron'
+    'LogisticRegression'
 ]
 
 
 class GLM:
     """Generalized Linear Model.
 
-    This serves as a base class for linear and logistic regression.
+    Parameters:
+        optimizer (optim.Optimizer): The sequential optimizer used for updating the weights. Note
+            that the intercept is handled separately.
+        loss (optim.Loss): The loss function to optimize for.
+        l2 (float): Amount of L2 regularization used to push weights towards 0.
+        intercept (float): Initial intercept value.
+        intercept_lr (optim.schedulers.Scheduler or float): Learning rate scheduler used for
+            updating the intercept. If a `float` is passed, then an instance of
+            `optim.schedulers.Constant` will be used. Setting this to 0 implies that the intercept
+            will be not be updated.
+        clip_gradient (float): Clips the absolute value of each gradient value.
+        initializer (optim.initializers.Initializer): Weights initialization scheme.
+
+    Attributes:
+        weights (collections.defaultdict): The current weights.
 
     """
 
@@ -40,30 +47,17 @@
             intercept_lr
         )
         self.clip_gradient = clip_gradient
+        self.weights = collections.defaultdict(initializer)
         self.initializer = initializer
-        self._weights = utils.VectorDict(None)
-
-        # The predict_many functions are going to return pandas.Series. We can name the series with
-        # the name given to the y series seen during the last fit_many call.
-        self._y_name = None
-
-    @property
-    def weights(self):
-        return self._weights.to_dict()
-
-<<<<<<< HEAD
-    @contextlib.contextmanager
-    def _fit_mode(self, mask=None):
-        weights = self._weights
-        try:
-            # enable the initializer and set a mask
-            self._weights = utils.VectorDict(weights, self.initializer, mask)
-            yield
-        finally:
-            self._weights = weights
-
-    def _fit(self, x, y, w, get_grad):
-=======
+
+    def _raw_dot(self, x):
+        return utils.math.dot(self.weights, x) + self.intercept
+
+    def _eval_gradient(self, x, y, sample_weight):
+        """Returns the gradient for a given observation.
+
+        This logic is put into a separate function for testing purposes.
+
         """
 
         loss_gradient = self.loss.gradient(y_true=y, y_pred=self._raw_dot(x))
@@ -107,167 +101,81 @@
         return Hessian
             
     def fit_one(self, x, y, sample_weight=1.):
->>>>>>> 19e66d54
 
         # Some optimizers need to do something before a prediction is made
-        self.optimizer.update_before_pred(w=self._weights)
+        self.weights = self.optimizer.update_before_pred(w=self.weights)
 
         # Calculate the gradient
-        gradient, loss_gradient = get_grad(x, y, w)
+        gradient, loss_gradient = self._eval_gradient(x=x, y=y, sample_weight=sample_weight)
 
         # Update the intercept
         self.intercept -= self.intercept_lr.get(self.optimizer.n_iterations) * loss_gradient
 
         # Update the weights
-<<<<<<< HEAD
-        self.optimizer.update_after_pred(w=self._weights, g=gradient)
-=======
         self.weights = self.optimizer.update_after_pred(w=self.weights, g=gradient, h=self._eval_hessian(x, y))
->>>>>>> 19e66d54
 
         return self
-
-    # Single instance methods
-
-    def _raw_dot_one(self, x: dict) -> float:
-        return self._weights @ utils.VectorDict(x) + self.intercept
-
-    def _eval_gradient_one(self, x: dict, y: float, w: float) -> (dict, float):
-
-        loss_gradient = self.loss.gradient(y_true=y, y_pred=self._raw_dot_one(x))
-        loss_gradient *= w
-        loss_gradient = float(utils.math.clamp(loss_gradient, -self.clip_gradient, self.clip_gradient))
-
-        return loss_gradient * utils.VectorDict(x) + 2. * self.l2 * self._weights, loss_gradient
-
-    def fit_one(self, x, y, w=1.):
-        with self._fit_mode(x):
-            return self._fit(x, y, w, get_grad=self._eval_gradient_one)
-
-    # Mini-batch methods
-
-    def _raw_dot_many(self, X: pd.DataFrame) -> np.ndarray:
-        return X.values @ self._weights.to_numpy(X.columns) + self.intercept
-
-    def _eval_gradient_many(self,
-                            X: pd.DataFrame,
-                            y: pd.Series,
-                            w: typing.Union[float, pd.Series]) -> (dict, float):
-
-        loss_gradient = self.loss.gradient(y_true=y.values, y_pred=self._raw_dot_many(X))
-        loss_gradient *= w
-        loss_gradient = np.clip(loss_gradient, -self.clip_gradient, self.clip_gradient)
-
-        # At this point we have a feature matrix X of shape (n, p). The loss gradient is a vector
-        # of length p. We want to multiply each of X's by the corresponding value in the loss
-        # gradient. When this is all done, we collapse X by computing the average of each column,
-        # thereby obtaining the mean gradient of the batch. From thereon, the code reduces to the
-        # single instance case.
-        gradient = np.einsum('ij,i->ij', X.values, loss_gradient).mean(axis=0)
-
-        return dict(zip(X.columns, gradient)), loss_gradient.mean()
-
-    def fit_many(self, X: pd.DataFrame, y: pd.Series, w: typing.Union[float, pd.Series] = 1):
-        self._y_name = y.name
-        with self._fit_mode(set(X)):
-            return self._fit(X, y, w, get_grad=self._eval_gradient_many)
 
 
 class LinearRegression(GLM, base.Regressor):
     """Linear regression.
 
-    This estimator supports learning with mini-batches. On top of the single instance methods, it
-    provides the following methods: `fit_many`, `predict_many`, `predict_proba_many`. Each method
-    takes as input a `pandas.DataFrame` where each column represents a feature.
-
     Parameters:
-        optimizer: The sequential optimizer used for updating the weights. Note
-            that the intercept is handled separately. Defaults to `optim.SGD(.01)`.
-        loss: The loss function to optimize for. Defaults to `optim.losses.SquaredLoss`.
-        l2: Amount of L2 regularization used to push weights towards 0.
-        intercept: Initial intercept value.
+        optimizer (optim.Optimizer): The sequential optimizer used for updating the weights. Note
+            that the intercept is handled separately. Defaults to ``optim.SGD(.01)``.
+        loss (optim.RegressionLoss): The loss function to optimize for. Defaults to
+            ``optim.losses.SquaredLoss``.
+        l2 (float): Amount of L2 regularization used to push weights towards 0.
+        intercept (float): Initial intercept value.
         intercept_lr (optim.schedulers.Scheduler or float): Learning rate scheduler used for
             updating the intercept. If a `float` is passed, then an instance of
             `optim.schedulers.Constant` will be used. Setting this to 0 implies that the intercept
             will be not be updated.
-        l2: Amount of L2 regularization used to push weights towards 0.
-        clip_gradient: Clips the absolute value of each gradient value.
-        initializer: Weights initialization scheme.
+        l2 (float): Amount of L2 regularization used to push weights towards 0.
+        clip_gradient (float): Clips the absolute value of each gradient value.
+        initializer (optim.initializers.Initializer): Weights initialization scheme.
 
     Attributes:
-        weights (dict): The current weights.
+        weights (collections.defaultdict): The current weights.
 
     Example:
 
-        >>> from creme import datasets
-        >>> from creme import evaluate
-        >>> from creme import linear_model
-        >>> from creme import metrics
-        >>> from creme import preprocessing
-
-        >>> dataset = datasets.TrumpApproval()
-
-        >>> model = (
-        ...     preprocessing.StandardScaler() |
-        ...     linear_model.LinearRegression(intercept_lr=.1)
-        ... )
-        >>> metric = metrics.MAE()
-
-        >>> evaluate.progressive_val_score(dataset, model, metric)
-        MAE: 0.555971
-
-        >>> model['LinearRegression'].intercept
-        35.617670
-
-        You can call the `debug_one` method to break down a prediction. This works even if the
-        linear regression is part of a pipeline.
-
-        >>> x, y = next(iter(dataset))
-        >>> report = model.debug_one(x)
-        >>> print(report)
-        0. Input
-        --------
-        gallup: 43.84321 (float)
-        ipsos: 46.19925 (float)
-        morning_consult: 48.31875 (float)
-        ordinal_date: 736389 (int)
-        rasmussen: 44.10469 (float)
-        you_gov: 43.63691 (float)
-        <BLANKLINE>
-        1. StandardScaler
-        -----------------
-        gallup: 1.18810 (float)
-        ipsos: 2.10348 (float)
-        morning_consult: 2.73545 (float)
-        ordinal_date: -1.73032 (float)
-        rasmussen: 1.26872 (float)
-        you_gov: 1.48391 (float)
-        <BLANKLINE>
-        2. LinearRegression
-        -------------------
-        Name              Value      Weight      Contribution
-              Intercept    1.00000    35.61767       35.61767
-                  ipsos    2.10348     0.62689        1.31866
-        morning_consult    2.73545     0.24180        0.66144
-                 gallup    1.18810     0.43568        0.51764
-              rasmussen    1.26872     0.28118        0.35674
-                you_gov    1.48391     0.03123        0.04634
-           ordinal_date   -1.73032     3.45162       -5.97242
-        <BLANKLINE>
-        Prediction: 32.54607
-
-    .. tip::
-        It is generally a good idea to use a `preprocessing.StandardScaler` to help the optimizer
-        converge by scaling the input features.
+        ::
+
+            >>> from creme import datasets
+            >>> from creme import linear_model
+            >>> from creme import metrics
+            >>> from creme import model_selection
+            >>> from creme import preprocessing
+
+            >>> X_y = datasets.TrumpApproval()
+
+            >>> model = (
+            ...     preprocessing.StandardScaler() |
+            ...     linear_model.LinearRegression(intercept_lr=.1)
+            ... )
+            >>> metric = metrics.MAE()
+
+            >>> model_selection.progressive_val_score(X_y, model, metric)
+            MAE: 0.616405
+
+            >>> model['LinearRegression'].intercept
+            38.000439
+
+    Note:
+        Using a feature scaler such as `preprocessing.StandardScaler` upstream helps the optimizer
+        to converge.
 
     """
 
-    def __init__(self, optimizer: optim.Optimizer = None, loss: optim.losses.RegressionLoss = None,
-                 l2=.0, intercept=0.,
-                 intercept_lr: typing.Union[optim.schedulers.Scheduler, float] = .01,
-                 clip_gradient=1e+12, initializer: optim.initializers.Initializer = None):
+    def __init__(self, optimizer=None, loss=None, l2=.0, intercept=0., intercept_lr=.01,
+                 clip_gradient=1e12, initializer=None):
         super().__init__(
-            optimizer=optim.SGD(.01) if optimizer is None else optimizer,
+            optimizer=(
+                optim.SGD(optim.schedulers.InverseScaling(.01, .25))
+                if optimizer is None else
+                optimizer
+            ),
             loss=optim.losses.Squared() if loss is None else loss,
             intercept=intercept,
             intercept_lr=intercept_lr,
@@ -277,25 +185,63 @@
         )
 
     def predict_one(self, x):
-        return self.loss.mean_func(self._raw_dot_one(x))
-
-    def predict_many(self, X):
-        return pd.Series(
-            self.loss.mean_func(self._raw_dot_many(X)),
-            index=X.index,
-            name=self._y_name,
-            copy=False
-        )
-
-    def debug_one(self, x: dict, decimals=5) -> str:
-        """Debugs the output of the linear regression.
-
-        Parameters:
-            x: A dictionary of features.
-            decimals: The number of decimals use for printing each numeric value.
-
-        Returns:
-            A table which explains the output.
+        return self.loss.mean_func(self._raw_dot(x))
+
+    def debug_one(self, x, decimals=5, **print_params):
+        """
+
+        Example:
+
+            ::
+
+                >>> from creme import datasets
+                >>> from creme import linear_model
+                >>> from creme import metrics
+                >>> from creme import model_selection
+                >>> from creme import preprocessing
+
+                >>> X_y = datasets.TrumpApproval()
+
+                >>> model = (
+                ...     preprocessing.StandardScaler() |
+                ...     linear_model.LinearRegression(intercept_lr=.1)
+                ... )
+
+                >>> for x, y in X_y:
+                ...     y_pred = model.predict_one(x)
+                ...     model = model.fit_one(x, y)
+
+                >>> model.debug_one(x)
+                0. Input
+                --------
+                gallup: 43.84321 (float)
+                ipsos: 40.57068 (float)
+                morning_consult: 37.81875 (float)
+                ordinal_date: 737389 (int)
+                rasmussen: 40.10469 (float)
+                you_gov: 41.63691 (float)
+                <BLANKLINE>
+                1. StandardScaler
+                -----------------
+                gallup: 1.18751 (float)
+                ipsos: -0.04683 (float)
+                morning_consult: -1.22583 (float)
+                ordinal_date: 1.72946 (float)
+                rasmussen: -0.23857 (float)
+                you_gov: 0.44131 (float)
+                <BLANKLINE>
+                2. LinearRegression
+                -------------------
+                Name              Value      Weight      Contribution
+                      Intercept    1.00000    38.00044       38.00044
+                   ordinal_date    1.72946     2.23125        3.85885
+                         gallup    1.18751     0.28647        0.34019
+                        you_gov    0.44131    -0.01270       -0.00560
+                          ipsos   -0.04683     1.01815       -0.04768
+                      rasmussen   -0.23857     0.45099       -0.10759
+                morning_consult   -1.22583     0.35181       -0.43126
+                <BLANKLINE>
+                Prediction: 41.60735
 
         """
 
@@ -304,8 +250,8 @@
 
         names = list(map(str, x.keys())) + ['Intercept']
         values = list(map(fmt_float, list(x.values()) + [1]))
-        weights = list(map(fmt_float, [self._weights.get(i, 0) for i in x] + [self.intercept]))
-        contributions = [xi * self._weights.get(i, 0) for i, xi in x.items()] + [self.intercept]
+        weights = list(map(fmt_float, [self.weights.get(i, 0) for i in x] + [self.intercept]))
+        contributions = [xi * self.weights.get(i, 0) for i, xi in x.items()] + [self.intercept]
         order = reversed(np.argsort(contributions))
         contributions = list(map(fmt_float, contributions))
 
@@ -315,64 +261,61 @@
             order=order
         )
 
-        return table
-
-
-class LogisticRegression(GLM, base.Classifier, base.MiniBatchClassifier):
+        print(table, **print_params)
+
+
+class LogisticRegression(GLM, base.BinaryClassifier):
     """Logistic regression.
 
-    This estimator supports learning with mini-batches. On top of the single instance methods, it
-    provides the following methods: `fit_many`, `predict_many`, `predict_proba_many`. Each method
-    takes as input a `pandas.DataFrame` where each column represents a feature.
-
     Parameters:
-        optimizer: The sequential optimizer used for updating the weights. Note that the intercept
-            is handled separately. Defaults to `optim.SGD(.05)`.
-        loss: The loss function to optimize for. Defaults to `optim.losses.Log`.
-        l2: Amount of L2 regularization used to push weights towards 0.
-        intercept: Initial intercept value.
-        intercept_lr: Learning rate scheduler used for updating the intercept. If a `float` is
-            passed, then an instance of `optim.schedulers.Constant` will be used. Setting this to 0
-            implies that the intercept will be not be updated.
-        l2: Amount of L2 regularization used to push weights towards 0.
-        clip_gradient: Clips the absolute value of each gradient value.
-        initializer: Weights initialization scheme.
+        optimizer (optim.Optimizer): The sequential optimizer used for updating the weights. Note
+            that the intercept is handled separately. Defaults to ``optim.SGD(.05)``.
+        loss (optim.BinaryLoss): The loss function to optimize for. Defaults to
+            ``optim.losses.Log``.
+        l2 (float): Amount of L2 regularization used to push weights towards 0.
+        intercept (float): Initial intercept value.
+        intercept_lr (optim.schedulers.Scheduler or float): Learning rate scheduler used for
+            updating the intercept. If a `float` is passed, then an instance of
+            `optim.schedulers.Constant` will be used. Setting this to 0 implies that the intercept
+            will be not be updated.
+        l2 (float): Amount of L2 regularization used to push weights towards 0.
+        clip_gradient (float): Clips the absolute value of each gradient value.
+        initializer (optim.initializers.Initializer): Weights initialization scheme.
 
     Attributes:
-        weights (dict): The current weights.
+        weights (collections.defaultdict): The current weights.
 
     Example:
 
-        >>> from creme import datasets
-        >>> from creme import evaluate
-        >>> from creme import linear_model
-        >>> from creme import metrics
-        >>> from creme import optim
-        >>> from creme import preprocessing
-
-        >>> dataset = datasets.Phishing()
-
-        >>> model = (
-        ...     preprocessing.StandardScaler() |
-        ...     linear_model.LogisticRegression(optimizer=optim.SGD(.1))
-        ... )
-
-        >>> metric = metrics.Accuracy()
-
-        >>> evaluate.progressive_val_score(dataset, model, metric)
-        Accuracy: 88.96%
-
-    .. tip::
-        It is generally a good idea to use a `preprocessing.StandardScaler` to help the optimizer
-        converge by scaling the input features.
+        ::
+
+            >>> from creme import datasets
+            >>> from creme import linear_model
+            >>> from creme import metrics
+            >>> from creme import model_selection
+            >>> from creme import optim
+            >>> from creme import preprocessing
+
+            >>> X_y = datasets.Phishing()
+
+            >>> model = (
+            ...     preprocessing.StandardScaler() |
+            ...     linear_model.LogisticRegression(optimizer=optim.SGD(.1))
+            ... )
+
+            >>> metric = metrics.Accuracy()
+
+            >>> model_selection.progressive_val_score(X_y, model, metric)
+            Accuracy: 88.96%
+
+    Note:
+        Using a feature scaler such as `preprocessing.StandardScaler` upstream helps the optimizer
+        to converge.
 
     """
 
-    def __init__(self, optimizer: optim.Optimizer = None, loss: optim.losses.BinaryLoss = None,
-                 l2=.0, intercept=0.,
-                 intercept_lr: typing.Union[float, optim.schedulers.Scheduler] = .01,
-                 clip_gradient=1e12, initializer: optim.initializers.Initializer = None):
-
+    def __init__(self, optimizer=None, loss=None, l2=.0, intercept=0., intercept_lr=.01,
+                 clip_gradient=1e12, initializer=None):
         super().__init__(
             optimizer=optim.SGD(.01) if optimizer is None else optimizer,
             loss=optim.losses.Log() if loss is None else loss,
@@ -384,48 +327,5 @@
         )
 
     def predict_proba_one(self, x):
-        p = self.loss.mean_func(self._raw_dot_one(x))  # Convert logit to probability
-        return {False: 1. - p, True: p}
-
-    def predict_proba_many(self, X: pd.DataFrame) -> pd.DataFrame:
-        p = self.loss.mean_func(self._raw_dot_many(X))  # Convert logits to probabilities
-        return pd.DataFrame({False: 1. - p, True: p}, index=X.index, copy=False)
-
-
-class Perceptron(LogisticRegression):
-    """Perceptron classifier.
-
-    In this implementation, the Perceptron is viewed as a special case of the logistic regression.
-    The loss function that is used is the Hinge loss with a threshold set to 0, whilst the learning
-    rate of the stochastic gradient descent procedure is set to 1 for both the weights and the
-    intercept.
-
-    Example:
-
-        >>> from creme import datasets
-        >>> from creme import evaluate
-        >>> from creme import linear_model as lm
-        >>> from creme import metrics
-        >>> from creme import preprocessing as pp
-
-        >>> dataset = datasets.Phishing()
-
-        >>> model = pp.StandardScaler() | lm.Perceptron()
-
-        >>> metric = metrics.Accuracy()
-
-        >>> evaluate.progressive_val_score(dataset, model, metric)
-        Accuracy: 85.84%
-
-    """
-
-    def __init__(self, l2=.0, clip_gradient=1e12,
-                 initializer: optim.initializers.Initializer = None):
-        super().__init__(
-            optimizer=optim.SGD(1),
-            intercept_lr=1,
-            loss=optim.losses.Hinge(threshold=0.),
-            l2=l2,
-            clip_gradient=clip_gradient,
-            initializer=initializer
-        )+        p = self.loss.mean_func(self._raw_dot(x))  # Convert logit to probability
+        return {False: 1. - p, True: p}