--- conflicted
+++ resolved
@@ -54,8 +54,4 @@
         run: python -c "from river import datasets; datasets.CreditCard().download(); datasets.Elec2().download()"
 
       - name: pytest
-<<<<<<< HEAD
-        run: pytest -n logical # Run pytest on all logical CPU cores
-=======
-        run: pytest --durations=10
->>>>>>> 906cdf51
+        run: pytest --durations=10 -n logical # Run pytest on all logical CPU cores